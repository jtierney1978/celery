--- conflicted
+++ resolved
@@ -14,12 +14,6 @@
 upload-dir = docs/.build/html
 
 [bdist_rpm]
-<<<<<<< HEAD
 requires = pytz
-           billiard >= 2.7.3.23
-           kombu >= 2.5.8
-=======
-requires = billiard >= 2.7.3.25
-           python-dateutil >= 1.5
-           kombu >= 2.5.9
->>>>>>> bb90a287
+           billiard >= 2.7.3.25
+           kombu >= 2.5.9