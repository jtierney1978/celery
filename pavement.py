--- conflicted
+++ resolved
@@ -59,19 +59,11 @@
 def flake8(options):
     noerror = getattr(options, 'noerror', False)
     complexity = getattr(options, 'complexity', 22)
-<<<<<<< HEAD
-    sh("""flake8 --ignore=E126,E127,E128 celery | perl -mstrict -mwarnings -nle'
+    sh("""flake8 celery | perl -mstrict -mwarnings -nle'
         my $ignore = m/too complex \((\d+)\)/ && $1 le {0};
         if (! $ignore) {{ print STDERR; our $FOUND_FLAKE = 1 }}
     }}{{exit $FOUND_FLAKE;
         '""".format(complexity), ignore_error=noerror)
-=======
-    sh("""flake8 --ignore=W602 celery | perl -mstrict -mwarnings -nle'
-        my $ignore = m/too complex \((\d+)\)/ && $1 le %s;
-        if (! $ignore) { print STDERR; our $FOUND_FLAKE = 1 }
-    }{exit $FOUND_FLAKE;
-        '""" % (complexity, ), ignore_error=noerror)
->>>>>>> 24696876
 
 
 @task
