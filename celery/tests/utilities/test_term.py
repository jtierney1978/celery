# -*- coding: utf-8 -*-
from __future__ import absolute_import, unicode_literals

from celery.utils import term
from celery.utils.term import colored, fg

from celery.tests.utils import Case


class test_colored(Case):

    def test_colors(self):
        colors = (
            ('black', term.BLACK),
            ('red', term.RED),
            ('green', term.GREEN),
            ('yellow', term.YELLOW),
            ('blue', term.BLUE),
            ('magenta', term.MAGENTA),
            ('cyan', term.CYAN),
            ('white', term.WHITE),
        )

        for name, key in colors:
            self.assertIn(fg(30 + key), str(colored().names[name]('foo')))

        self.assertTrue(str(colored().bold('f')))
        self.assertTrue(str(colored().underline('f')))
        self.assertTrue(str(colored().blink('f')))
        self.assertTrue(str(colored().reverse('f')))
        self.assertTrue(str(colored().bright('f')))
        self.assertTrue(str(colored().ired('f')))
        self.assertTrue(str(colored().igreen('f')))
        self.assertTrue(str(colored().iyellow('f')))
        self.assertTrue(str(colored().iblue('f')))
        self.assertTrue(str(colored().imagenta('f')))
        self.assertTrue(str(colored().icyan('f')))
        self.assertTrue(str(colored().iwhite('f')))
        self.assertTrue(str(colored().reset('f')))

        self.assertTrue(str(colored().green('∂bar')))

        self.assertTrue(
            colored().red('éefoo') + colored().green('∂bar'))

        self.assertEqual(
            colored().red('foo').no_color(), 'foo')

        self.assertTrue(
            repr(colored().blue('åfoo')))

        self.assertIn("''", repr(colored()))

        c = colored()
        s = c.red('foo', c.blue('bar'), c.green('baz'))
        self.assertTrue(s.no_color())

        c._fold_no_color(s, 'øfoo')
        c._fold_no_color('fooå', s)

<<<<<<< HEAD
        c = colored().red('åfoo')
        self.assertEqual(c._add(c, 'baræ'),
            '\x1b[1;31m\xe5foo\x1b[0mbar\xe6')
=======
        c = colored().red(u'åfoo')
        self.assertEqual(
            c._add(c, u'baræ'),
            u'\x1b[1;31m\xe5foo\x1b[0mbar\xe6',
        )
>>>>>>> 24696876

        c2 = colored().blue('ƒƒz')
        c3 = c._add(c, c2)
<<<<<<< HEAD
        self.assertEqual(c3,
            '\x1b[1;31m\xe5foo\x1b[0m\x1b[1;34m\u0192\u0192z\x1b[0m')
=======
        self.assertEqual(
            c3,
            u'\x1b[1;31m\xe5foo\x1b[0m\x1b[1;34m\u0192\u0192z\x1b[0m',
        )
>>>>>>> 24696876
<|MERGE_RESOLUTION|>--- conflicted
+++ resolved
@@ -58,26 +58,15 @@
         c._fold_no_color(s, 'øfoo')
         c._fold_no_color('fooå', s)
 
-<<<<<<< HEAD
         c = colored().red('åfoo')
-        self.assertEqual(c._add(c, 'baræ'),
-            '\x1b[1;31m\xe5foo\x1b[0mbar\xe6')
-=======
-        c = colored().red(u'åfoo')
         self.assertEqual(
-            c._add(c, u'baræ'),
-            u'\x1b[1;31m\xe5foo\x1b[0mbar\xe6',
+            c._add(c, 'baræ'),
+            '\x1b[1;31m\xe5foo\x1b[0mbar\xe6',
         )
->>>>>>> 24696876
 
         c2 = colored().blue('ƒƒz')
         c3 = c._add(c, c2)
-<<<<<<< HEAD
-        self.assertEqual(c3,
-            '\x1b[1;31m\xe5foo\x1b[0m\x1b[1;34m\u0192\u0192z\x1b[0m')
-=======
         self.assertEqual(
             c3,
-            u'\x1b[1;31m\xe5foo\x1b[0m\x1b[1;34m\u0192\u0192z\x1b[0m',
-        )
->>>>>>> 24696876
+            '\x1b[1;31m\xe5foo\x1b[0m\x1b[1;34m\u0192\u0192z\x1b[0m',
+        )