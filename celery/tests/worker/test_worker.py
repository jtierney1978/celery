from __future__ import absolute_import

import socket

from collections import deque
from datetime import datetime, timedelta
from threading import Event

from billiard.exceptions import WorkerLostError
from kombu import Connection
from kombu.common import QoS, PREFETCH_COUNT_MAX, ignore_errors
from kombu.exceptions import StdChannelError
from kombu.transport.base import Message
from mock import Mock, patch
from nose import SkipTest

from celery import current_app
from celery.app.defaults import DEFAULTS
from celery.bootsteps import RUN, CLOSE, TERMINATE, StartStopStep
from celery.concurrency.base import BasePool
from celery.datastructures import AttributeDict
from celery.exceptions import SystemTerminate
from celery.five import Empty, range
from celery.task import task as task_dec
from celery.task import periodic_task as periodic_task_dec
from celery.utils import uuid
from celery.worker import WorkController
from celery.worker import components
from celery.worker.buckets import FastQueue
from celery.worker.job import Request
from celery.worker import consumer
from celery.worker.consumer import Consumer as __Consumer
from celery.utils.serialization import pickle
from celery.utils.timer2 import Timer

from celery.tests.utils import AppCase, Case


def MockStep(step=None):
    step = Mock() if step is None else step
    step.namespace = Mock()
    step.namespace.name = 'MockNS'
    step.name = 'MockStep'
    return step


class PlaceHolder(object):
        pass


def find_step(obj, typ):
    return obj.namespace.steps[typ.name]


class Consumer(__Consumer):

    def __init__(self, *args, **kwargs):
        kwargs.setdefault('enable_mingle', False)  # disable Mingle step
        kwargs.setdefault('enable_gossip', False)  # disable Gossip step
        kwargs.setdefault('enable_heartbeat', False)  # disable Heart step
        super(Consumer, self).__init__(*args, **kwargs)


class _MyKombuConsumer(Consumer):
    broadcast_consumer = Mock()
    task_consumer = Mock()

    def __init__(self, *args, **kwargs):
        kwargs.setdefault('pool', BasePool(2))
        super(_MyKombuConsumer, self).__init__(*args, **kwargs)

    def restart_heartbeat(self):
        self.heart = None


class MyKombuConsumer(Consumer):

    def loop(self, *args, **kwargs):
        pass


class MockNode(object):
    commands = []

    def handle_message(self, body, message):
        self.commands.append(body.pop('command', None))


class MockEventDispatcher(object):
    sent = []
    closed = False
    flushed = False
    _outbound_buffer = []

    def send(self, event, *args, **kwargs):
        self.sent.append(event)

    def close(self):
        self.closed = True

    def flush(self):
        self.flushed = True


class MockHeart(object):
    closed = False

    def stop(self):
        self.closed = True


@task_dec()
def foo_task(x, y, z, **kwargs):
    return x * y * z


@periodic_task_dec(run_every=60)
def foo_periodic_task():
    return 'foo'


def create_message(channel, **data):
    data.setdefault('id', uuid())
    channel.no_ack_consumers = set()
    return Message(channel, body=pickle.dumps(dict(**data)),
                   content_type='application/x-python-serialize',
                   content_encoding='binary',
                   delivery_info={'consumer_tag': 'mock'})


class test_QoS(Case):

    class _QoS(QoS):
        def __init__(self, value):
            self.value = value
            QoS.__init__(self, None, value)

        def set(self, value):
            return value

    def test_qos_increment_decrement(self):
        qos = self._QoS(10)
        self.assertEqual(qos.increment_eventually(), 11)
        self.assertEqual(qos.increment_eventually(3), 14)
        self.assertEqual(qos.increment_eventually(-30), 14)
        self.assertEqual(qos.decrement_eventually(7), 7)
        self.assertEqual(qos.decrement_eventually(), 6)

    def test_qos_disabled_increment_decrement(self):
        qos = self._QoS(0)
        self.assertEqual(qos.increment_eventually(), 0)
        self.assertEqual(qos.increment_eventually(3), 0)
        self.assertEqual(qos.increment_eventually(-30), 0)
        self.assertEqual(qos.decrement_eventually(7), 0)
        self.assertEqual(qos.decrement_eventually(), 0)
        self.assertEqual(qos.decrement_eventually(10), 0)

    def test_qos_thread_safe(self):
        qos = self._QoS(10)

        def add():
            for i in range(1000):
                qos.increment_eventually()

        def sub():
            for i in range(1000):
                qos.decrement_eventually()

        def threaded(funs):
            from threading import Thread
            threads = [Thread(target=fun) for fun in funs]
            for thread in threads:
                thread.start()
            for thread in threads:
                thread.join()

        threaded([add, add])
        self.assertEqual(qos.value, 2010)

        qos.value = 1000
        threaded([add, sub])  # n = 2
        self.assertEqual(qos.value, 1000)

    def test_exceeds_short(self):
        qos = QoS(Mock(), PREFETCH_COUNT_MAX - 1)
        qos.update()
        self.assertEqual(qos.value, PREFETCH_COUNT_MAX - 1)
        qos.increment_eventually()
        self.assertEqual(qos.value, PREFETCH_COUNT_MAX)
        qos.increment_eventually()
        self.assertEqual(qos.value, PREFETCH_COUNT_MAX + 1)
        qos.decrement_eventually()
        self.assertEqual(qos.value, PREFETCH_COUNT_MAX)
        qos.decrement_eventually()
        self.assertEqual(qos.value, PREFETCH_COUNT_MAX - 1)

    def test_consumer_increment_decrement(self):
        mconsumer = Mock()
        qos = QoS(mconsumer.qos, 10)
        qos.update()
        self.assertEqual(qos.value, 10)
        mconsumer.qos.assert_called_with(prefetch_count=10)
        qos.decrement_eventually()
        qos.update()
        self.assertEqual(qos.value, 9)
        mconsumer.qos.assert_called_with(prefetch_count=9)
        qos.decrement_eventually()
        self.assertEqual(qos.value, 8)
        mconsumer.qos.assert_called_with(prefetch_count=9)
        self.assertIn({'prefetch_count': 9}, mconsumer.qos.call_args)

        # Does not decrement 0 value
        qos.value = 0
        qos.decrement_eventually()
        self.assertEqual(qos.value, 0)
        qos.increment_eventually()
        self.assertEqual(qos.value, 0)

    def test_consumer_decrement_eventually(self):
        mconsumer = Mock()
        qos = QoS(mconsumer.qos, 10)
        qos.decrement_eventually()
        self.assertEqual(qos.value, 9)
        qos.value = 0
        qos.decrement_eventually()
        self.assertEqual(qos.value, 0)

    def test_set(self):
        mconsumer = Mock()
        qos = QoS(mconsumer.qos, 10)
        qos.set(12)
        self.assertEqual(qos.prev, 12)
        qos.set(qos.prev)


class test_Consumer(Case):

    def setUp(self):
        self.ready_queue = FastQueue()
        self.timer = Timer()

    def tearDown(self):
        self.timer.stop()

    def test_info(self):
        l = MyKombuConsumer(self.ready_queue, timer=self.timer)
        l.task_consumer = Mock()
        l.qos = QoS(l.task_consumer.qos, 10)
        l.connection = Mock()
        l.connection.info.return_value = {'foo': 'bar'}
        l.controller = l.app.WorkController()
        l.controller.pool = Mock()
        l.controller.pool.info.return_value = [Mock(), Mock()]
        l.controller.consumer = l
        info = l.controller.stats()
        self.assertEqual(info['prefetch_count'], 10)
        self.assertTrue(info['broker'])

    def test_start_when_closed(self):
        l = MyKombuConsumer(self.ready_queue, timer=self.timer)
        l.namespace.state = CLOSE
        l.start()

    def test_connection(self):
        l = MyKombuConsumer(self.ready_queue, timer=self.timer)

        l.namespace.start(l)
        self.assertIsInstance(l.connection, Connection)

        l.namespace.state = RUN
        l.event_dispatcher = None
        l.namespace.restart(l)
        self.assertTrue(l.connection)

        l.namespace.state = RUN
        l.shutdown()
        self.assertIsNone(l.connection)
        self.assertIsNone(l.task_consumer)

        l.namespace.start(l)
        self.assertIsInstance(l.connection, Connection)
        l.namespace.restart(l)

        l.stop()
        l.shutdown()
        self.assertIsNone(l.connection)
        self.assertIsNone(l.task_consumer)

    def test_close_connection(self):
        l = MyKombuConsumer(self.ready_queue, timer=self.timer)
        l.namespace.state = RUN
        step = find_step(l, consumer.Connection)
        conn = l.connection = Mock()
        step.shutdown(l)
        self.assertTrue(conn.close.called)
        self.assertIsNone(l.connection)

        l = MyKombuConsumer(self.ready_queue, timer=self.timer)
        eventer = l.event_dispatcher = Mock()
        eventer.enabled = True
        heart = l.heart = MockHeart()
        l.namespace.state = RUN
        Events = find_step(l, consumer.Events)
        Events.shutdown(l)
        Heart = find_step(l, consumer.Heart)
        Heart.shutdown(l)
        self.assertTrue(eventer.close.call_count)
        self.assertTrue(heart.closed)

    @patch('celery.worker.consumer.warn')
    def test_receive_message_unknown(self, warn):
        l = _MyKombuConsumer(self.ready_queue, timer=self.timer)
        l.steps.pop()
        backend = Mock()
        m = create_message(backend, unknown={'baz': '!!!'})
        l.event_dispatcher = Mock()
        l.node = MockNode()

        callback = self._get_on_message(l)
        callback(m.decode(), m)
        self.assertTrue(warn.call_count)

    @patch('celery.worker.consumer.to_timestamp')
    def test_receive_message_eta_OverflowError(self, to_timestamp):
        to_timestamp.side_effect = OverflowError()
        l = _MyKombuConsumer(self.ready_queue, timer=self.timer)
        l.steps.pop()
        m = create_message(Mock(), task=foo_task.name,
                                   args=('2, 2'),
                                   kwargs={},
                                   eta=datetime.now().isoformat())
        l.event_dispatcher = Mock()
        l.node = MockNode()
        l.update_strategies()
        l.qos = Mock()

<<<<<<< HEAD
        callback = self._get_on_message(l)
        callback(m.decode(), m)
=======
        l.receive_message(m.decode(), m)
        self.assertTrue(to_timestamp.called)
>>>>>>> 5338f863
        self.assertTrue(m.acknowledged)

    @patch('celery.worker.consumer.error')
    def test_receive_message_InvalidTaskError(self, error):
        l = _MyKombuConsumer(self.ready_queue, timer=self.timer)
        l.steps.pop()
        m = create_message(Mock(), task=foo_task.name,
                           args=(1, 2), kwargs='foobarbaz', id=1)
        l.update_strategies()
        l.event_dispatcher = Mock()

        callback = self._get_on_message(l)
        callback(m.decode(), m)
        self.assertIn('Received invalid task message', error.call_args[0][0])

    @patch('celery.worker.consumer.crit')
    def test_on_decode_error(self, crit):
        l = Consumer(self.ready_queue, timer=self.timer)

        class MockMessage(Mock):
            content_type = 'application/x-msgpack'
            content_encoding = 'binary'
            body = 'foobarbaz'

        message = MockMessage()
        l.on_decode_error(message, KeyError('foo'))
        self.assertTrue(message.ack.call_count)
        self.assertIn("Can't decode message body", crit.call_args[0][0])

    def _get_on_message(self, l):
        if l.qos is None:
            l.qos = Mock()
        l.event_dispatcher = Mock()
        l.task_consumer = Mock()
        l.connection = Mock()
        l.connection.drain_events.side_effect = SystemExit()

        with self.assertRaises(SystemExit):
            l.loop(*l.loop_args())
        self.assertTrue(l.task_consumer.register_callback.called)
        return l.task_consumer.register_callback.call_args[0][0]

    def test_receieve_message(self):
        l = Consumer(self.ready_queue, timer=self.timer)
        m = create_message(Mock(), task=foo_task.name,
                           args=[2, 4, 8], kwargs={})
        l.update_strategies()
        callback = self._get_on_message(l)
        callback(m.decode(), m)

        in_bucket = self.ready_queue.get_nowait()
        self.assertIsInstance(in_bucket, Request)
        self.assertEqual(in_bucket.name, foo_task.name)
        self.assertEqual(in_bucket.execute(), 2 * 4 * 8)
        self.assertTrue(self.timer.empty())

    def test_start_channel_error(self):

        class MockConsumer(Consumer):
            iterations = 0

            def loop(self, *args, **kwargs):
                if not self.iterations:
                    self.iterations = 1
                    raise KeyError('foo')
                raise SyntaxError('bar')

        l = MockConsumer(self.ready_queue, timer=self.timer,
                             send_events=False, pool=BasePool())
        l.channel_errors = (KeyError, )
        with self.assertRaises(KeyError):
            l.start()
        l.timer.stop()

    def test_start_connection_error(self):

        class MockConsumer(Consumer):
            iterations = 0

            def loop(self, *args, **kwargs):
                if not self.iterations:
                    self.iterations = 1
                    raise KeyError('foo')
                raise SyntaxError('bar')

        l = MockConsumer(self.ready_queue, timer=self.timer,
                             send_events=False, pool=BasePool())

        l.connection_errors = (KeyError, )
        self.assertRaises(SyntaxError, l.start)
        l.timer.stop()

    def test_loop_ignores_socket_timeout(self):

        class Connection(current_app.connection().__class__):
            obj = None

            def drain_events(self, **kwargs):
                self.obj.connection = None
                raise socket.timeout(10)

        l = MyKombuConsumer(self.ready_queue, timer=self.timer)
        l.connection = Connection()
        l.task_consumer = Mock()
        l.connection.obj = l
        l.qos = QoS(l.task_consumer.qos, 10)
        l.loop(*l.loop_args())

    def test_loop_when_socket_error(self):

        class Connection(current_app.connection().__class__):
            obj = None

            def drain_events(self, **kwargs):
                self.obj.connection = None
                raise socket.error('foo')

        l = Consumer(self.ready_queue, timer=self.timer)
        l.namespace.state = RUN
        c = l.connection = Connection()
        l.connection.obj = l
        l.task_consumer = Mock()
        l.qos = QoS(l.task_consumer.qos, 10)
        with self.assertRaises(socket.error):
            l.loop(*l.loop_args())

        l.namespace.state = CLOSE
        l.connection = c
        l.loop(*l.loop_args())

    def test_loop(self):

        class Connection(current_app.connection().__class__):
            obj = None

            def drain_events(self, **kwargs):
                self.obj.connection = None

        l = Consumer(self.ready_queue, timer=self.timer)
        l.connection = Connection()
        l.connection.obj = l
        l.task_consumer = Mock()
        l.qos = QoS(l.task_consumer.qos, 10)

        l.loop(*l.loop_args())
        l.loop(*l.loop_args())
        self.assertTrue(l.task_consumer.consume.call_count)
        l.task_consumer.qos.assert_called_with(prefetch_count=10)
        self.assertEqual(l.qos.value, 10)
        l.qos.decrement_eventually()
        self.assertEqual(l.qos.value, 9)
        l.qos.update()
        self.assertEqual(l.qos.value, 9)
        l.task_consumer.qos.assert_called_with(prefetch_count=9)

    def test_ignore_errors(self):
        l = MyKombuConsumer(self.ready_queue, timer=self.timer)
        l.connection_errors = (AttributeError, KeyError, )
        l.channel_errors = (SyntaxError, )
        ignore_errors(l, Mock(side_effect=AttributeError('foo')))
        ignore_errors(l, Mock(side_effect=KeyError('foo')))
        ignore_errors(l, Mock(side_effect=SyntaxError('foo')))
        with self.assertRaises(IndexError):
            ignore_errors(l, Mock(side_effect=IndexError('foo')))

    def test_apply_eta_task(self):
        from celery.worker import state
        l = MyKombuConsumer(self.ready_queue, timer=self.timer)
        l.qos = QoS(None, 10)

        task = object()
        qos = l.qos.value
        l.apply_eta_task(task)
        self.assertIn(task, state.reserved_requests)
        self.assertEqual(l.qos.value, qos - 1)
        self.assertIs(self.ready_queue.get_nowait(), task)

    def test_receieve_message_eta_isoformat(self):
        l = _MyKombuConsumer(self.ready_queue, timer=self.timer)
        l.steps.pop()
        m = create_message(Mock(), task=foo_task.name,
                           eta=datetime.now().isoformat(),
                           args=[2, 4, 8], kwargs={})

        l.task_consumer = Mock()
        l.qos = QoS(l.task_consumer.qos, 1)
        current_pcount = l.qos.value
        l.event_dispatcher = Mock()
        l.enabled = False
        l.update_strategies()
        callback = self._get_on_message(l)
        callback(m.decode(), m)
        l.timer.stop()
        l.timer.join(1)

        items = [entry[2] for entry in self.timer.queue]
        found = 0
        for item in items:
            if item.args[0].name == foo_task.name:
                found = True
        self.assertTrue(found)
        self.assertGreater(l.qos.value, current_pcount)
        l.timer.stop()

    def test_pidbox_callback(self):
        l = MyKombuConsumer(self.ready_queue, timer=self.timer)
        con = find_step(l, consumer.Control).box
        con.node = Mock()
        con.reset = Mock()

        con.on_message('foo', 'bar')
        con.node.handle_message.assert_called_with('foo', 'bar')

        con.node = Mock()
        con.node.handle_message.side_effect = KeyError('foo')
        con.on_message('foo', 'bar')
        con.node.handle_message.assert_called_with('foo', 'bar')

        con.node = Mock()
        con.node.handle_message.side_effect = ValueError('foo')
        con.on_message('foo', 'bar')
        con.node.handle_message.assert_called_with('foo', 'bar')
        self.assertTrue(con.reset.called)

    def test_revoke(self):
        ready_queue = FastQueue()
        l = _MyKombuConsumer(ready_queue, timer=self.timer)
        l.steps.pop()
        backend = Mock()
        id = uuid()
        t = create_message(backend, task=foo_task.name, args=[2, 4, 8],
                           kwargs={}, id=id)
        from celery.worker.state import revoked
        revoked.add(id)

        callback = self._get_on_message(l)
        callback(t.decode(), t)
        self.assertTrue(ready_queue.empty())

    def test_receieve_message_not_registered(self):
        l = _MyKombuConsumer(self.ready_queue, timer=self.timer)
        l.steps.pop()
        backend = Mock()
        m = create_message(backend, task='x.X.31x', args=[2, 4, 8], kwargs={})

        l.event_dispatcher = Mock()
        callback = self._get_on_message(l)
        self.assertFalse(callback(m.decode(), m))
        with self.assertRaises(Empty):
            self.ready_queue.get_nowait()
        self.assertTrue(self.timer.empty())

    @patch('celery.worker.consumer.warn')
    @patch('celery.worker.consumer.logger')
    def test_receieve_message_ack_raises(self, logger, warn):
        l = Consumer(self.ready_queue, timer=self.timer)
        backend = Mock()
        m = create_message(backend, args=[2, 4, 8], kwargs={})

        l.event_dispatcher = Mock()
        l.connection_errors = (socket.error, )
        m.reject = Mock()
        m.reject.side_effect = socket.error('foo')
        callback = self._get_on_message(l)
        self.assertFalse(callback(m.decode(), m))
        self.assertTrue(warn.call_count)
        with self.assertRaises(Empty):
            self.ready_queue.get_nowait()
        self.assertTrue(self.timer.empty())
        m.reject.assert_called_with()
        self.assertTrue(logger.critical.call_count)

    def test_receive_message_eta(self):
        l = _MyKombuConsumer(self.ready_queue, timer=self.timer)
        l.steps.pop()
        l.event_dispatcher = Mock()
        l.event_dispatcher._outbound_buffer = deque()
        backend = Mock()
        m = create_message(backend, task=foo_task.name,
                           args=[2, 4, 8], kwargs={},
                           eta=(datetime.now() +
                               timedelta(days=1)).isoformat())

        l.namespace.start(l)
        p = l.app.conf.BROKER_CONNECTION_RETRY
        l.app.conf.BROKER_CONNECTION_RETRY = False
        try:
            l.namespace.start(l)
        finally:
            l.app.conf.BROKER_CONNECTION_RETRY = p
        l.namespace.restart(l)
        l.event_dispatcher = Mock()
        callback = self._get_on_message(l)
        callback(m.decode(), m)
        l.timer.stop()
        in_hold = l.timer.queue[0]
        self.assertEqual(len(in_hold), 3)
        eta, priority, entry = in_hold
        task = entry.args[0]
        self.assertIsInstance(task, Request)
        self.assertEqual(task.name, foo_task.name)
        self.assertEqual(task.execute(), 2 * 4 * 8)
        with self.assertRaises(Empty):
            self.ready_queue.get_nowait()

    def test_reset_pidbox_node(self):
        l = MyKombuConsumer(self.ready_queue, timer=self.timer)
        con = find_step(l, consumer.Control).box
        con.node = Mock()
        chan = con.node.channel = Mock()
        l.connection = Mock()
        chan.close.side_effect = socket.error('foo')
        l.connection_errors = (socket.error, )
        con.reset()
        chan.close.assert_called_with()

    def test_reset_pidbox_node_green(self):
        from celery.worker.pidbox import gPidbox
        pool = Mock()
        pool.is_green = True
        l = MyKombuConsumer(self.ready_queue, timer=self.timer, pool=pool)
        con = find_step(l, consumer.Control)
        self.assertIsInstance(con.box, gPidbox)
        con.start(l)
        l.pool.spawn_n.assert_called_with(
            con.box.loop, l,
        )

    def test__green_pidbox_node(self):
        pool = Mock()
        pool.is_green = True
        l = MyKombuConsumer(self.ready_queue, timer=self.timer, pool=pool)
        l.node = Mock()
        controller = find_step(l, consumer.Control)

        class BConsumer(Mock):

            def __enter__(self):
                self.consume()
                return self

            def __exit__(self, *exc_info):
                self.cancel()

        controller.box.node.listen = BConsumer()
        connections = []

        class Connection(object):
            calls = 0

            def __init__(self, obj):
                connections.append(self)
                self.obj = obj
                self.default_channel = self.channel()
                self.closed = False

            def __enter__(self):
                return self

            def __exit__(self, *exc_info):
                self.close()

            def channel(self):
                return Mock()

            def as_uri(self):
                return 'dummy://'

            def drain_events(self, **kwargs):
                if not self.calls:
                    self.calls += 1
                    raise socket.timeout()
                self.obj.connection = None
                controller.box._node_shutdown.set()

            def close(self):
                self.closed = True

        l.connection = Mock()
        l.connect = lambda: Connection(obj=l)
        controller = find_step(l, consumer.Control)
        controller.box.loop(l)

        self.assertTrue(controller.box.node.listen.called)
        self.assertTrue(controller.box.consumer)
        controller.box.consumer.consume.assert_called_with()

        self.assertIsNone(l.connection)
        self.assertTrue(connections[0].closed)

    @patch('kombu.connection.Connection._establish_connection')
    @patch('kombu.utils.sleep')
    def test_connect_errback(self, sleep, connect):
        l = MyKombuConsumer(self.ready_queue, timer=self.timer)
        from kombu.transport.memory import Transport
        Transport.connection_errors = (StdChannelError, )

        def effect():
            if connect.call_count > 1:
                return
            raise StdChannelError()
        connect.side_effect = effect
        l.connect()
        connect.assert_called_with()

    def test_stop_pidbox_node(self):
        l = MyKombuConsumer(self.ready_queue, timer=self.timer)
        cont = find_step(l, consumer.Control)
        cont._node_stopped = Event()
        cont._node_shutdown = Event()
        cont._node_stopped.set()
        cont.stop(l)

    def test_start__loop(self):

        class _QoS(object):
            prev = 3
            value = 4

            def update(self):
                self.prev = self.value

        class _Consumer(MyKombuConsumer):
            iterations = 0

            def reset_connection(self):
                if self.iterations >= 1:
                    raise KeyError('foo')

        init_callback = Mock()
        l = _Consumer(self.ready_queue, timer=self.timer,
                      init_callback=init_callback)
        l.task_consumer = Mock()
        l.broadcast_consumer = Mock()
        l.qos = _QoS()
        l.connection = Connection()
        l.iterations = 0

        def raises_KeyError(*args, **kwargs):
            l.iterations += 1
            if l.qos.prev != l.qos.value:
                l.qos.update()
            if l.iterations >= 2:
                raise KeyError('foo')

        l.loop = raises_KeyError
        with self.assertRaises(KeyError):
            l.start()
        self.assertEqual(l.iterations, 2)
        self.assertEqual(l.qos.prev, l.qos.value)

        init_callback.reset_mock()
        l = _Consumer(self.ready_queue, timer=self.timer,
                      send_events=False, init_callback=init_callback)
        l.qos = _QoS()
        l.task_consumer = Mock()
        l.broadcast_consumer = Mock()
        l.connection = Connection()
        l.loop = Mock(side_effect=socket.error('foo'))
        with self.assertRaises(socket.error):
            l.start()
        self.assertTrue(l.loop.call_count)

    def test_reset_connection_with_no_node(self):
        l = Consumer(self.ready_queue, timer=self.timer)
        l.steps.pop()
        self.assertEqual(None, l.pool)
        l.namespace.start(l)

    def test_on_task_revoked(self):
        l = Consumer(self.ready_queue, timer=self.timer)
        task = Mock()
        task.revoked.return_value = True
        l.on_task(task)

    def test_on_task_no_events(self):
        l = Consumer(self.ready_queue, timer=self.timer)
        task = Mock()
        task.revoked.return_value = False
        l.event_dispatcher = Mock()
        l.event_dispatcher.enabled = False
        task.eta = None
        l._does_info = False
        l.on_task(task)


class test_WorkController(AppCase):

    def setup(self):
        self.worker = self.create_worker()
        from celery import worker
        self._logger = worker.logger
        self._comp_logger = components.logger
        self.logger = worker.logger = Mock()
        self.comp_logger = components.logger = Mock()

    def teardown(self):
        from celery import worker
        worker.logger = self._logger
        components.logger = self._comp_logger

    def create_worker(self, **kw):
        worker = self.app.WorkController(concurrency=1, loglevel=0, **kw)
        worker.namespace.shutdown_complete.set()
        return worker

    @patch('celery.platforms.create_pidlock')
    def test_use_pidfile(self, create_pidlock):
        create_pidlock.return_value = Mock()
        worker = self.create_worker(pidfile='pidfilelockfilepid')
        worker.steps = []
        worker.start()
        self.assertTrue(create_pidlock.called)
        worker.stop()
        self.assertTrue(worker.pidlock.release.called)

    @patch('celery.platforms.signals')
    @patch('celery.platforms.set_mp_process_title')
    def test_process_initializer(self, set_mp_process_title, _signals):
        from celery import Celery
        from celery import signals
        from celery._state import _tls
        from celery.concurrency.processes import process_initializer
        from celery.concurrency.processes import (WORKER_SIGRESET,
                                                  WORKER_SIGIGNORE)

        def on_worker_process_init(**kwargs):
            on_worker_process_init.called = True
        on_worker_process_init.called = False
        signals.worker_process_init.connect(on_worker_process_init)

        loader = Mock()
        loader.override_backends = {}
        app = Celery(loader=loader, set_as_current=False)
        app.loader = loader
        app.conf = AttributeDict(DEFAULTS)
        process_initializer(app, 'awesome.worker.com')
        _signals.ignore.assert_any_call(*WORKER_SIGIGNORE)
        _signals.reset.assert_any_call(*WORKER_SIGRESET)
        self.assertTrue(app.loader.init_worker.call_count)
        self.assertTrue(on_worker_process_init.called)
        self.assertIs(_tls.current_app, app)
        set_mp_process_title.assert_called_with('celeryd',
                        hostname='awesome.worker.com')

    def test_with_rate_limits_disabled(self):
        worker = WorkController(concurrency=1, loglevel=0,
                                disable_rate_limits=True)
        self.assertTrue(hasattr(worker.ready_queue, 'put'))

    def test_attrs(self):
        worker = self.worker
        self.assertIsInstance(worker.timer, Timer)
        self.assertTrue(worker.timer)
        self.assertTrue(worker.pool)
        self.assertTrue(worker.consumer)
        self.assertTrue(worker.mediator)
        self.assertTrue(worker.steps)

    def test_with_embedded_beat(self):
        worker = WorkController(concurrency=1, loglevel=0, beat=True)
        self.assertTrue(worker.beat)
        self.assertIn(worker.beat, [w.obj for w in worker.steps])

    def test_with_autoscaler(self):
        worker = self.create_worker(autoscale=[10, 3], send_events=False,
                                timer_cls='celery.utils.timer2.Timer')
        self.assertTrue(worker.autoscaler)

    def test_dont_stop_or_terminate(self):
        worker = WorkController(concurrency=1, loglevel=0)
        worker.stop()
        self.assertNotEqual(worker.namespace.state, CLOSE)
        worker.terminate()
        self.assertNotEqual(worker.namespace.state, CLOSE)

        sigsafe, worker.pool.signal_safe = worker.pool.signal_safe, False
        try:
            worker.namespace.state = RUN
            worker.stop(in_sighandler=True)
            self.assertNotEqual(worker.namespace.state, CLOSE)
            worker.terminate(in_sighandler=True)
            self.assertNotEqual(worker.namespace.state, CLOSE)
        finally:
            worker.pool.signal_safe = sigsafe

    def test_on_timer_error(self):
        worker = WorkController(concurrency=1, loglevel=0)

        try:
            raise KeyError('foo')
        except KeyError as exc:
            components.Timer(worker).on_timer_error(exc)
            msg, args = self.comp_logger.error.call_args[0]
            self.assertIn('KeyError', msg % args)

    def test_on_timer_tick(self):
        worker = WorkController(concurrency=1, loglevel=10)

        components.Timer(worker).on_timer_tick(30.0)
        xargs = self.comp_logger.debug.call_args[0]
        fmt, arg = xargs[0], xargs[1]
        self.assertEqual(30.0, arg)
        self.assertIn('Next eta %s secs', fmt)

    def test_process_task(self):
        worker = self.worker
        worker.pool = Mock()
        backend = Mock()
        m = create_message(backend, task=foo_task.name, args=[4, 8, 10],
                           kwargs={})
        task = Request.from_message(m, m.decode())
        worker.process_task(task)
        self.assertEqual(worker.pool.apply_async.call_count, 1)
        worker.pool.stop()

    def test_process_task_raise_base(self):
        worker = self.worker
        worker.pool = Mock()
        worker.pool.apply_async.side_effect = KeyboardInterrupt('Ctrl+C')
        backend = Mock()
        m = create_message(backend, task=foo_task.name, args=[4, 8, 10],
                           kwargs={})
        task = Request.from_message(m, m.decode())
        worker.steps = []
        worker.namespace.state = RUN
        with self.assertRaises(KeyboardInterrupt):
            worker.process_task(task)
        self.assertEqual(worker.namespace.state, TERMINATE)

    def test_process_task_raise_SystemTerminate(self):
        worker = self.worker
        worker.pool = Mock()
        worker.pool.apply_async.side_effect = SystemTerminate()
        backend = Mock()
        m = create_message(backend, task=foo_task.name, args=[4, 8, 10],
                           kwargs={})
        task = Request.from_message(m, m.decode())
        worker.steps = []
        worker.namespace.state = RUN
        with self.assertRaises(SystemExit):
            worker.process_task(task)
        self.assertEqual(worker.namespace.state, TERMINATE)

    def test_process_task_raise_regular(self):
        worker = self.worker
        worker.pool = Mock()
        worker.pool.apply_async.side_effect = KeyError('some exception')
        backend = Mock()
        m = create_message(backend, task=foo_task.name, args=[4, 8, 10],
                           kwargs={})
        task = Request.from_message(m, m.decode())
        worker.process_task(task)
        worker.pool.stop()

    def test_start_catches_base_exceptions(self):
        worker1 = self.create_worker()
        stc = MockStep()
        stc.start.side_effect = SystemTerminate()
        worker1.steps = [stc]
        worker1.start()
        stc.start.assert_called_with(worker1)
        self.assertTrue(stc.terminate.call_count)

        worker2 = self.create_worker()
        sec = MockStep()
        sec.start.side_effect = SystemExit()
        sec.terminate = None
        worker2.steps = [sec]
        worker2.start()
        self.assertTrue(sec.stop.call_count)

    def test_state_db(self):
        from celery.worker import state
        Persistent = state.Persistent

        state.Persistent = Mock()
        try:
            worker = self.create_worker(state_db='statefilename')
            self.assertTrue(worker._persistence)
        finally:
            state.Persistent = Persistent

    def test_disable_rate_limits_solo(self):
        worker = self.create_worker(disable_rate_limits=True,
                                    pool_cls='solo')
        self.assertIsInstance(worker.ready_queue, FastQueue)
        self.assertIsNone(worker.mediator)
        self.assertEqual(worker.ready_queue.put, worker.process_task)

    def test_disable_rate_limits_processes(self):
        try:
            worker = self.create_worker(disable_rate_limits=True,
                                        pool_cls='processes')
        except ImportError:
            raise SkipTest('multiprocessing not supported')
        self.assertIsInstance(worker.ready_queue, FastQueue)
        self.assertTrue(worker.mediator)
        self.assertNotEqual(worker.ready_queue.put, worker.process_task)

    def test_process_task_sem(self):
        worker = self.worker
        worker._quick_acquire = Mock()

        req = Mock()
        worker.process_task_sem(req)
        worker._quick_acquire.assert_called_with(worker.process_task, req)

    def test_signal_consumer_close(self):
        worker = self.worker
        worker.consumer = Mock()

        worker.signal_consumer_close()
        worker.consumer.close.assert_called_with()

        worker.consumer.close.side_effect = AttributeError()
        worker.signal_consumer_close()

    def test_start__stop(self):
        worker = self.worker
        worker.namespace.shutdown_complete.set()
        worker.steps = [MockStep(StartStopStep(self)) for _ in range(4)]
        worker.namespace.state = RUN
        worker.namespace.started = 4
        for w in worker.steps:
            w.start = Mock()
            w.stop = Mock()

        worker.start()
        for w in worker.steps:
            self.assertTrue(w.start.call_count)
        worker.stop()
        for w in worker.steps:
            self.assertTrue(w.stop.call_count)

        # Doesn't close pool if no pool.
        worker.start()
        worker.pool = None
        worker.stop()

        # test that stop of None is not attempted
        worker.steps[-1] = None
        worker.start()
        worker.stop()

    def test_step_raises(self):
        worker = self.worker
        step = Mock()
        worker.steps = [step]
        step.start.side_effect = TypeError()
        worker.stop = Mock()
        worker.start()
        worker.stop.assert_called_with()

    def test_state(self):
        self.assertTrue(self.worker.state)

    def test_start__terminate(self):
        worker = self.worker
        worker.namespace.shutdown_complete.set()
        worker.namespace.started = 5
        worker.namespace.state = RUN
        worker.steps = [MockStep() for _ in range(5)]
        worker.start()
        for w in worker.steps[:3]:
            self.assertTrue(w.start.call_count)
        self.assertTrue(worker.namespace.started, len(worker.steps))
        self.assertEqual(worker.namespace.state, RUN)
        worker.terminate()
        for step in worker.steps:
            self.assertTrue(step.terminate.call_count)

    def test_Queues_pool_not_rlimit_safe(self):
        w = Mock()
        w.pool_cls.rlimit_safe = False
        components.Queues(w).create(w)
        self.assertTrue(w.disable_rate_limits)

    def test_Queues_pool_no_sem(self):
        w = Mock()
        w.pool_cls.uses_semaphore = False
        components.Queues(w).create(w)
        self.assertIs(w.ready_queue.put, w.process_task)

    def test_Hub_crate(self):
        w = Mock()
        x = components.Hub(w)
        hub = x.create(w)
        self.assertTrue(w.timer.max_interval)
        self.assertIs(w.hub, hub)

    def test_Pool_crate_threaded(self):
        w = Mock()
        w.pool_cls = Mock()
        w.use_eventloop = False
        pool = components.Pool(w)
        pool.create(w)

    def test_Pool_create(self):
        from celery.worker.hub import BoundedSemaphore
        w = Mock()
        w.hub = Mock()
        w.hub.on_init = []
        w.pool_cls = Mock()
        P = w.pool_cls.return_value = Mock()
        P.timers = {Mock(): 30}
        w.use_eventloop = True
        pool = components.Pool(w)
        pool.create(w)
        self.assertIsInstance(w.semaphore, BoundedSemaphore)
        self.assertTrue(w.hub.on_init)

        hub = Mock()
        w.hub.on_init[0](hub)

        cbs = w.pool.init_callbacks.call_args[1]
        w = Mock()
        cbs['on_process_up'](w)
        hub.add_reader.assert_called_with(w.sentinel, P.maintain_pool)

        cbs['on_process_down'](w)
        hub.remove.assert_called_with(w.sentinel)

        result = Mock()
        tref = result._tref

        cbs['on_timeout_cancel'](result)
        tref.cancel.assert_called_with()
        cbs['on_timeout_cancel'](result)  # no more tref

        cbs['on_timeout_set'](result, 10, 20)
        tsoft, callback = hub.timer.apply_after.call_args[0]
        callback()

        cbs['on_timeout_set'](result, 10, None)
        tsoft, callback = hub.timer.apply_after.call_args[0]
        callback()
        cbs['on_timeout_set'](result, None, 10)
        cbs['on_timeout_set'](result, None, None)

        P.did_start_ok.return_value = False
        with self.assertRaises(WorkerLostError):
            pool.on_poll_init(P, hub)<|MERGE_RESOLUTION|>--- conflicted
+++ resolved
@@ -334,13 +334,8 @@
         l.update_strategies()
         l.qos = Mock()
 
-<<<<<<< HEAD
         callback = self._get_on_message(l)
         callback(m.decode(), m)
-=======
-        l.receive_message(m.decode(), m)
-        self.assertTrue(to_timestamp.called)
->>>>>>> 5338f863
         self.assertTrue(m.acknowledged)
 
     @patch('celery.worker.consumer.error')
