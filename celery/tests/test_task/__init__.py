from __future__ import absolute_import
from __future__ import with_statement

from datetime import datetime, timedelta
from functools import wraps

from celery import task
from celery.task import task as task_dec
from celery.exceptions import RetryTaskError
from celery.execute import send_task
from celery.result import EagerResult
from celery.schedules import ParseException
from celery.schedules import _is_iterable, crontab, crontab_parser
from celery.utils import uuid
from celery.utils.timeutils import parse_iso8601

from celery.tests.utils import Case, with_eager_tasks, WhateverIO


def return_True(*args, **kwargs):
    # Task run functions can't be closures/lambdas, as they're pickled.
    return True


return_True_task = task_dec()(return_True)


def raise_exception(self, **kwargs):
    raise Exception("%s error" % self.__class__)


class MockApplyTask(task.Task):

    def run(self, x, y):
        return x * y

    @classmethod
    def apply_async(self, *args, **kwargs):
        pass


class IncrementCounterTask(task.Task):
    name = "c.unittest.increment_counter_task"
    count = 0

    def run(self, increment_by=1, **kwargs):
        increment_by = increment_by or 1
        self.__class__.count += increment_by
        return self.__class__.count


class RaisingTask(task.Task):
    name = "c.unittest.raising_task"

    def run(self, **kwargs):
        raise KeyError("foo")


class RetryTask(task.Task):
    max_retries = 3
    iterations = 0

    def run(self, arg1, arg2, kwarg=1, max_retries=None, care=True):
        self.__class__.iterations += 1
        rmax = self.max_retries if max_retries is None else max_retries

        retries = self.request.retries
        if care and retries >= rmax:
            return arg1
        else:
            return self.retry(countdown=0, max_retries=max_retries)


class RetryTaskNoArgs(task.Task):
    max_retries = 3
    iterations = 0

    def run(self, **kwargs):
        self.__class__.iterations += 1

        retries = self.request.retries
        if retries >= 3:
            return 42
        else:
            return self.retry(countdown=0)


class RetryTaskMockApply(task.Task):
    max_retries = 3
    iterations = 0
    applied = 0

    def run(self, arg1, arg2, kwarg=1, **kwargs):
        self.__class__.iterations += 1

        retries = self.request.retries
        if retries >= 3:
            return arg1
        else:
            kwargs.update({"kwarg": kwarg})
            return self.retry(kwargs=kwargs, countdown=0)

    @classmethod
    def apply_async(self, *args, **kwargs):
        self.applied = 1


class MyCustomException(Exception):
    """Random custom exception."""


class RetryTaskCustomExc(task.Task):
    max_retries = 3
    iterations = 0

    def run(self, arg1, arg2, kwarg=1, **kwargs):
        self.__class__.iterations += 1

        retries = self.request.retries
        if retries >= 3:
            return arg1 + kwarg
        else:
            try:
                raise MyCustomException("Elaine Marie Benes")
            except MyCustomException, exc:
                kwargs.update({"kwarg": kwarg})
                return self.retry(kwargs=kwargs, countdown=0, exc=exc)


class test_utils(unittest.TestCase):

    def test_is_iterable(self):
        for a in "f", ["f"], ("f", ), {"f": "f"}:
            self.assertTrue(_is_iterable(a))
        for b in object(), 1:
            self.assertFalse(_is_iterable(b))


<<<<<<< HEAD
class test_task_retries(unittest.TestCase):
=======
class TestTaskRetries(Case):
>>>>>>> 6bde4b9e

    def test_retry(self):
        RetryTask.max_retries = 3
        RetryTask.iterations = 0
        result = RetryTask.apply([0xFF, 0xFFFF])
        self.assertEqual(result.get(), 0xFF)
        self.assertEqual(RetryTask.iterations, 4)

        RetryTask.max_retries = 3
        RetryTask.iterations = 0
        result = RetryTask.apply([0xFF, 0xFFFF], {"max_retries": 10})
        self.assertEqual(result.get(), 0xFF)
        self.assertEqual(RetryTask.iterations, 11)

    def test_retry_no_args(self):
        RetryTaskNoArgs.max_retries = 3
        RetryTaskNoArgs.iterations = 0
        result = RetryTaskNoArgs.apply()
        self.assertEqual(result.get(), 42)
        self.assertEqual(RetryTaskNoArgs.iterations, 4)

    def test_retry_kwargs_can_be_empty(self):
        with self.assertRaises(RetryTaskError):
            RetryTaskMockApply.retry(args=[4, 4], kwargs=None)

    def test_retry_not_eager(self):
        RetryTaskMockApply.request.called_directly = False
        exc = Exception("baz")
        try:
            RetryTaskMockApply.retry(args=[4, 4], kwargs={"task_retries": 0},
                                     exc=exc, throw=False)
            self.assertTrue(RetryTaskMockApply.applied)
        finally:
            RetryTaskMockApply.applied = 0

        try:
            with self.assertRaises(RetryTaskError):
                RetryTaskMockApply.retry(
                    args=[4, 4], kwargs={"task_retries": 0},
                    exc=exc, throw=True)
            self.assertTrue(RetryTaskMockApply.applied)
        finally:
            RetryTaskMockApply.applied = 0

    def test_retry_with_kwargs(self):
        RetryTaskCustomExc.max_retries = 3
        RetryTaskCustomExc.iterations = 0
        result = RetryTaskCustomExc.apply([0xFF, 0xFFFF], {"kwarg": 0xF})
        self.assertEqual(result.get(), 0xFF + 0xF)
        self.assertEqual(RetryTaskCustomExc.iterations, 4)

    def test_retry_with_custom_exception(self):
        RetryTaskCustomExc.max_retries = 2
        RetryTaskCustomExc.iterations = 0
        result = RetryTaskCustomExc.apply([0xFF, 0xFFFF], {"kwarg": 0xF})
        with self.assertRaises(MyCustomException):
            result.get()
        self.assertEqual(RetryTaskCustomExc.iterations, 3)

    def test_max_retries_exceeded(self):
        RetryTask.max_retries = 2
        RetryTask.iterations = 0
        result = RetryTask.apply([0xFF, 0xFFFF], {"care": False})
        with self.assertRaises(RetryTask.MaxRetriesExceededError):
            result.get()
        self.assertEqual(RetryTask.iterations, 3)

        RetryTask.max_retries = 1
        RetryTask.iterations = 0
        result = RetryTask.apply([0xFF, 0xFFFF], {"care": False})
        with self.assertRaises(RetryTask.MaxRetriesExceededError):
            result.get()
        self.assertEqual(RetryTask.iterations, 2)


<<<<<<< HEAD
class test_tasks(unittest.TestCase):
=======
class TestCeleryTasks(Case):
>>>>>>> 6bde4b9e

    def test_unpickle_task(self):
        import pickle

        @task_dec
        def xxx():
            pass

        self.assertIs(pickle.loads(pickle.dumps(xxx)), xxx)

    def createTaskCls(self, cls_name, task_name=None):
        attrs = {"__module__": self.__module__}
        if task_name:
            attrs["name"] = task_name

        cls = type(cls_name, (task.Task, ), attrs)
        cls.run = return_True
        return cls

    def test_AsyncResult(self):
        task_id = uuid()
        result = RetryTask.AsyncResult(task_id)
        self.assertEqual(result.backend, RetryTask.backend)
        self.assertEqual(result.task_id, task_id)

    def assertNextTaskDataEqual(self, consumer, presult, task_name,
            test_eta=False, test_expires=False, **kwargs):
        next_task = consumer.queues[0].get()
        task_data = next_task.decode()
        self.assertEqual(task_data["id"], presult.task_id)
        self.assertEqual(task_data["task"], task_name)
        task_kwargs = task_data.get("kwargs", {})
        if test_eta:
            self.assertIsInstance(task_data.get("eta"), basestring)
            to_datetime = parse_iso8601(task_data.get("eta"))
            self.assertIsInstance(to_datetime, datetime)
        if test_expires:
            self.assertIsInstance(task_data.get("expires"), basestring)
            to_datetime = parse_iso8601(task_data.get("expires"))
            self.assertIsInstance(to_datetime, datetime)
        for arg_name, arg_value in kwargs.items():
            self.assertEqual(task_kwargs.get(arg_name), arg_value)

    def test_incomplete_task_cls(self):

        class IncompleteTask(task.Task):
            name = "c.unittest.t.itask"

        with self.assertRaises(NotImplementedError):
            IncompleteTask().run()

    def test_task_kwargs_must_be_dictionary(self):
        with self.assertRaises(ValueError):
            IncrementCounterTask.apply_async([], "str")

    def test_task_args_must_be_list(self):
        with self.assertRaises(ValueError):
            IncrementCounterTask.apply_async("str", {})

    def test_regular_task(self):
        T1 = self.createTaskCls("T1", "c.unittest.t.t1")
        self.assertIsInstance(T1(), T1)
        self.assertTrue(T1().run())
        self.assertTrue(callable(T1()),
                "Task class is callable()")
        self.assertTrue(T1()(),
                "Task class runs run() when called")

        # task name generated out of class module + name.
        T2 = self.createTaskCls("T2")
        self.assertTrue(T2().name.endswith("test_task.T2"))

        t1 = T1()
        consumer = t1.get_consumer()
        with self.assertRaises(NotImplementedError):
            consumer.receive("foo", "foo")
        consumer.purge()
        self.assertIsNone(consumer.queues[0].get())

        # Without arguments.
        presult = t1.delay()
        self.assertNextTaskDataEqual(consumer, presult, t1.name)

        # With arguments.
        presult2 = t1.apply_async(kwargs=dict(name="George Costanza"))
        self.assertNextTaskDataEqual(consumer, presult2, t1.name,
                name="George Costanza")

        # send_task
        sresult = send_task(t1.name, kwargs=dict(name="Elaine M. Benes"))
        self.assertNextTaskDataEqual(consumer, sresult, t1.name,
                name="Elaine M. Benes")

        # With eta.
        presult2 = t1.apply_async(kwargs=dict(name="George Costanza"),
                            eta=datetime.utcnow() + timedelta(days=1),
                            expires=datetime.utcnow() + timedelta(days=2))

        self.assertNextTaskDataEqual(consumer, presult2, t1.name,
                name="George Costanza", test_eta=True, test_expires=True)

        # With countdown.
        presult2 = t1.apply_async(kwargs=dict(name="George Costanza"),
                                  countdown=10, expires=12)
        self.assertNextTaskDataEqual(consumer, presult2, t1.name,
                name="George Costanza", test_eta=True, test_expires=True)

        # Discarding all tasks.
        consumer.purge()
        t1.apply_async()
        self.assertEqual(consumer.purge(), 1)
        self.assertIsNone(consumer.queues[0].get())

        self.assertFalse(presult.successful())
        t1.backend.mark_as_done(presult.task_id, result=None)
        self.assertTrue(presult.successful())

    def test_context_get(self):
        request = self.createTaskCls("T1", "c.unittest.t.c.g").request
        request.foo = 32
        self.assertEqual(request.get("foo"), 32)
        self.assertEqual(request.get("bar", 36), 36)
        request.clear()

    def test_task_class_repr(self):
        task = self.createTaskCls("T1", "c.unittest.t.repr")
        self.assertIn("class Task of", repr(task.app.Task))

    def test_after_return(self):
        task = self.createTaskCls("T1", "c.unittest.t.after_return")()
        task.request.chord = return_True_task.subtask()
        task.after_return("SUCCESS", 1.0, "foobar", (), {}, None)
        task.request.clear()

    def test_send_task_sent_event(self):
        T1 = self.createTaskCls("T1", "c.unittest.t.t1")
        conn = T1.app.broker_connection()
        chan = conn.channel()
        T1.app.conf.CELERY_SEND_TASK_SENT_EVENT = True
        dispatcher = [None]

        class Producer(object):
            channel = chan

            def send_task(self, *args, **kwargs):
                dispatcher[0] = kwargs.get("event_dispatcher")

        try:
            T1.apply_async(producer=Producer())
        finally:
            T1.app.conf.CELERY_SEND_TASK_SENT_EVENT = False
            chan.close()
            conn.close()

        self.assertTrue(dispatcher[0])

    def test_update_state(self):

        @task_dec
        def yyy():
            pass

        tid = uuid()
        yyy.update_state(tid, "FROBULATING", {"fooz": "baaz"})
        self.assertEqual(yyy.AsyncResult(tid).status, "FROBULATING")
        self.assertDictEqual(yyy.AsyncResult(tid).result, {"fooz": "baaz"})

        yyy.request.id = tid
        yyy.update_state(state="FROBUZATING", meta={"fooz": "baaz"})
        self.assertEqual(yyy.AsyncResult(tid).status, "FROBUZATING")
        self.assertDictEqual(yyy.AsyncResult(tid).result, {"fooz": "baaz"})

    def test_repr(self):

        @task_dec
        def task_test_repr():
            pass

        self.assertIn("task_test_repr", repr(task_test_repr))

    def test_has___name__(self):

        @task_dec
        def yyy2():
            pass

        self.assertTrue(yyy2.__name__)

    def test_get_logger(self):
        T1 = self.createTaskCls("T1", "c.unittest.t.t1")
        t1 = T1()
        logfh = WhateverIO()
        logger = t1.get_logger(logfile=logfh, loglevel=0)
        self.assertTrue(logger)

        T1.request.loglevel = 3
        logger = t1.get_logger(logfile=logfh, loglevel=None)
        self.assertTrue(logger)


<<<<<<< HEAD
class test_task_sets(unittest.TestCase):
=======
class TestTaskSet(Case):
>>>>>>> 6bde4b9e

    @with_eager_tasks
    def test_function_taskset(self):
        subtasks = [return_True_task.subtask([i]) for i in range(1, 6)]
        ts = task.TaskSet(subtasks)
        res = ts.apply_async()
        self.assertListEqual(res.join(), [True, True, True, True, True])

    def test_counter_taskset(self):
        IncrementCounterTask.count = 0
        ts = task.TaskSet(tasks=[
            IncrementCounterTask.subtask((), {}),
            IncrementCounterTask.subtask((), {"increment_by": 2}),
            IncrementCounterTask.subtask((), {"increment_by": 3}),
            IncrementCounterTask.subtask((), {"increment_by": 4}),
            IncrementCounterTask.subtask((), {"increment_by": 5}),
            IncrementCounterTask.subtask((), {"increment_by": 6}),
            IncrementCounterTask.subtask((), {"increment_by": 7}),
            IncrementCounterTask.subtask((), {"increment_by": 8}),
            IncrementCounterTask.subtask((), {"increment_by": 9}),
        ])
        self.assertEqual(ts.total, 9)

        consumer = IncrementCounterTask().get_consumer()
        consumer.purge()
        taskset_res = ts.apply_async()
        subtasks = taskset_res.subtasks
        taskset_id = taskset_res.taskset_id
        consumer = IncrementCounterTask().get_consumer()
        for subtask in subtasks:
            m = consumer.queues[0].get().payload
            self.assertDictContainsSubset({"taskset": taskset_id,
                                           "task": IncrementCounterTask.name,
                                           "id": subtask.task_id}, m)
            IncrementCounterTask().run(
                    increment_by=m.get("kwargs", {}).get("increment_by"))
        self.assertEqual(IncrementCounterTask.count, sum(xrange(1, 10)))

    def test_named_taskset(self):
        prefix = "test_named_taskset-"
        ts = task.TaskSet([return_True_task.subtask([1])])
        res = ts.apply(taskset_id=prefix + uuid())
        self.assertTrue(res.taskset_id.startswith(prefix))


<<<<<<< HEAD
class test_apply_tasks(unittest.TestCase):
=======
class TestTaskApply(Case):
>>>>>>> 6bde4b9e

    def test_apply_throw(self):
        with self.assertRaises(KeyError):
            RaisingTask.apply(throw=True)

    def test_apply_with_CELERY_EAGER_PROPAGATES_EXCEPTIONS(self):
        RaisingTask.app.conf.CELERY_EAGER_PROPAGATES_EXCEPTIONS = True
        try:
            with self.assertRaises(KeyError):
                RaisingTask.apply()
        finally:
            RaisingTask.app.conf.CELERY_EAGER_PROPAGATES_EXCEPTIONS = False

    def test_apply(self):
        IncrementCounterTask.count = 0

        e = IncrementCounterTask.apply()
        self.assertIsInstance(e, EagerResult)
        self.assertEqual(e.get(), 1)

        e = IncrementCounterTask.apply(args=[1])
        self.assertEqual(e.get(), 2)

        e = IncrementCounterTask.apply(kwargs={"increment_by": 4})
        self.assertEqual(e.get(), 6)

        self.assertTrue(e.successful())
        self.assertTrue(e.ready())
        self.assertTrue(repr(e).startswith("<EagerResult:"))

        f = RaisingTask.apply()
        self.assertTrue(f.ready())
        self.assertFalse(f.successful())
        self.assertTrue(f.traceback)
        with self.assertRaises(KeyError):
            f.get()


class MyPeriodic(task.PeriodicTask):
    run_every = timedelta(hours=1)


<<<<<<< HEAD
class test_periodic_tasks(unittest.TestCase):
=======
class TestPeriodicTask(Case):
>>>>>>> 6bde4b9e

    def test_must_have_run_every(self):
        with self.assertRaises(NotImplementedError):
            type("Foo", (task.PeriodicTask, ), {"__module__": __name__})

    def test_remaining_estimate(self):
        self.assertIsInstance(
            MyPeriodic().remaining_estimate(datetime.utcnow()),
            timedelta)

    def test_is_due_not_due(self):
        due, remaining = MyPeriodic().is_due(datetime.utcnow())
        self.assertFalse(due)
        # This assertion may fail if executed in the
        # first minute of an hour, thus 59 instead of 60
        self.assertGreater(remaining, 59)

    def test_is_due(self):
        p = MyPeriodic()
        due, remaining = p.is_due(datetime.utcnow() - p.run_every.run_every)
        self.assertTrue(due)
        self.assertEqual(remaining,
                         p.timedelta_seconds(p.run_every.run_every))

    def test_schedule_repr(self):
        p = MyPeriodic()
        self.assertTrue(repr(p.run_every))


class EveryMinutePeriodic(task.PeriodicTask):
    run_every = crontab()


class QuarterlyPeriodic(task.PeriodicTask):
    run_every = crontab(minute="*/15")


class HourlyPeriodic(task.PeriodicTask):
    run_every = crontab(minute=30)


class DailyPeriodic(task.PeriodicTask):
    run_every = crontab(hour=7, minute=30)


class WeeklyPeriodic(task.PeriodicTask):
    run_every = crontab(hour=7, minute=30, day_of_week="thursday")


def patch_crontab_nowfun(cls, retval):

    def create_patcher(fun):

        @wraps(fun)
        def __inner(*args, **kwargs):
            prev_nowfun = cls.run_every.nowfun
            cls.run_every.nowfun = lambda: retval
            try:
                return fun(*args, **kwargs)
            finally:
                cls.run_every.nowfun = prev_nowfun

        return __inner

    return create_patcher


class test_crontab_parser(Case):

    def test_parse_star(self):
        self.assertEqual(crontab_parser(24).parse('*'), set(range(24)))
        self.assertEqual(crontab_parser(60).parse('*'), set(range(60)))
        self.assertEqual(crontab_parser(7).parse('*'), set(range(7)))

    def test_parse_range(self):
        self.assertEqual(crontab_parser(60).parse('1-10'),
                          set(range(1, 10 + 1)))
        self.assertEqual(crontab_parser(24).parse('0-20'),
                          set(range(0, 20 + 1)))
        self.assertEqual(crontab_parser().parse('2-10'),
                          set(range(2, 10 + 1)))

    def test_parse_groups(self):
        self.assertEqual(crontab_parser().parse('1,2,3,4'),
                          set([1, 2, 3, 4]))
        self.assertEqual(crontab_parser().parse('0,15,30,45'),
                          set([0, 15, 30, 45]))

    def test_parse_steps(self):
        self.assertEqual(crontab_parser(8).parse('*/2'),
                          set([0, 2, 4, 6]))
        self.assertEqual(crontab_parser().parse('*/2'),
                          set(i * 2 for i in xrange(30)))
        self.assertEqual(crontab_parser().parse('*/3'),
                          set(i * 3 for i in xrange(20)))

    def test_parse_composite(self):
        self.assertEqual(crontab_parser(8).parse('*/2'), set([0, 2, 4, 6]))
        self.assertEqual(crontab_parser().parse('2-9/5'), set([2, 7]))
        self.assertEqual(crontab_parser().parse('2-10/5'), set([2, 7]))
        self.assertEqual(crontab_parser().parse('2-11/5,3'), set([2, 3, 7]))
        self.assertEqual(crontab_parser().parse('2-4/3,*/5,0-21/4'),
                set([0, 2, 4, 5, 8, 10, 12, 15, 16,
                     20, 25, 30, 35, 40, 45, 50, 55]))
        self.assertEqual(crontab_parser().parse('1-9/2'),
                set([1, 3, 5, 7, 9]))

    def test_parse_errors_on_empty_string(self):
        with self.assertRaises(ParseException):
            crontab_parser(60).parse('')

    def test_parse_errors_on_empty_group(self):
        with self.assertRaises(ParseException):
            crontab_parser(60).parse('1,,2')

    def test_parse_errors_on_empty_steps(self):
        with self.assertRaises(ParseException):
            crontab_parser(60).parse('*/')

    def test_parse_errors_on_negative_number(self):
        with self.assertRaises(ParseException):
            crontab_parser(60).parse('-20')

    def test_expand_cronspec_eats_iterables(self):
        self.assertEqual(crontab._expand_cronspec(iter([1, 2, 3]), 100),
                         set([1, 2, 3]))

    def test_expand_cronspec_invalid_type(self):
        with self.assertRaises(TypeError):
            crontab._expand_cronspec(object(), 100)

    def test_repr(self):
        self.assertIn("*", repr(crontab("*")))

    def test_eq(self):
        self.assertEqual(crontab(day_of_week="1, 2"),
                         crontab(day_of_week="1-2"))
        self.assertEqual(crontab(minute="1", hour="2", day_of_week="5"),
                         crontab(minute="1", hour="2", day_of_week="5"))
        self.assertNotEqual(crontab(minute="1"), crontab(minute="2"))
        self.assertFalse(object() == crontab(minute="1"))
        self.assertFalse(crontab(minute="1") == object())


class test_crontab_remaining_estimate(Case):

    def next_ocurrance(self, crontab, now):
        crontab.nowfun = lambda: now
        return now + crontab.remaining_estimate(now)

    def test_next_minute(self):
        next = self.next_ocurrance(crontab(),
                                   datetime(2010, 9, 11, 14, 30, 15))
        self.assertEqual(next, datetime(2010, 9, 11, 14, 31))

    def test_not_next_minute(self):
        next = self.next_ocurrance(crontab(),
                                   datetime(2010, 9, 11, 14, 59, 15))
        self.assertEqual(next, datetime(2010, 9, 11, 15, 0))

    def test_this_hour(self):
        next = self.next_ocurrance(crontab(minute=[5, 42]),
                                   datetime(2010, 9, 11, 14, 30, 15))
        self.assertEqual(next, datetime(2010, 9, 11, 14, 42))

    def test_not_this_hour(self):
        next = self.next_ocurrance(crontab(minute=[5, 10, 15]),
                                   datetime(2010, 9, 11, 14, 30, 15))
        self.assertEqual(next, datetime(2010, 9, 11, 15, 5))

    def test_today(self):
        next = self.next_ocurrance(crontab(minute=[5, 42], hour=[12, 17]),
                                   datetime(2010, 9, 11, 14, 30, 15))
        self.assertEqual(next, datetime(2010, 9, 11, 17, 5))

    def test_not_today(self):
        next = self.next_ocurrance(crontab(minute=[5, 42], hour=[12]),
                                   datetime(2010, 9, 11, 14, 30, 15))
        self.assertEqual(next, datetime(2010, 9, 12, 12, 5))

    def test_weekday(self):
        next = self.next_ocurrance(crontab(minute=30,
                                           hour=14,
                                           day_of_week="sat"),
                                   datetime(2010, 9, 11, 14, 30, 15))
        self.assertEqual(next, datetime(2010, 9, 18, 14, 30))

    def test_not_weekday(self):
        next = self.next_ocurrance(crontab(minute=[5, 42],
                                           day_of_week="mon-fri"),
                                   datetime(2010, 9, 11, 14, 30, 15))
        self.assertEqual(next, datetime(2010, 9, 13, 0, 5))


class test_crontab_is_due(Case):

    def setUp(self):
        self.now = datetime.utcnow()
        self.next_minute = 60 - self.now.second - 1e-6 * self.now.microsecond

    def test_default_crontab_spec(self):
        c = crontab()
        self.assertEqual(c.minute, set(range(60)))
        self.assertEqual(c.hour, set(range(24)))
        self.assertEqual(c.day_of_week, set(range(7)))

    def test_simple_crontab_spec(self):
        c = crontab(minute=30)
        self.assertEqual(c.minute, set([30]))
        self.assertEqual(c.hour, set(range(24)))
        self.assertEqual(c.day_of_week, set(range(7)))

    def test_crontab_spec_minute_formats(self):
        c = crontab(minute=30)
        self.assertEqual(c.minute, set([30]))
        c = crontab(minute='30')
        self.assertEqual(c.minute, set([30]))
        c = crontab(minute=(30, 40, 50))
        self.assertEqual(c.minute, set([30, 40, 50]))
        c = crontab(minute=set([30, 40, 50]))
        self.assertEqual(c.minute, set([30, 40, 50]))

    def test_crontab_spec_invalid_minute(self):
        with self.assertRaises(ValueError):
            crontab(minute=60)
        with self.assertRaises(ValueError):
            crontab(minute='0-100')

    def test_crontab_spec_hour_formats(self):
        c = crontab(hour=6)
        self.assertEqual(c.hour, set([6]))
        c = crontab(hour='5')
        self.assertEqual(c.hour, set([5]))
        c = crontab(hour=(4, 8, 12))
        self.assertEqual(c.hour, set([4, 8, 12]))

    def test_crontab_spec_invalid_hour(self):
        with self.assertRaises(ValueError):
            crontab(hour=24)
        with self.assertRaises(ValueError):
            crontab(hour='0-30')

    def test_crontab_spec_dow_formats(self):
        c = crontab(day_of_week=5)
        self.assertEqual(c.day_of_week, set([5]))
        c = crontab(day_of_week='5')
        self.assertEqual(c.day_of_week, set([5]))
        c = crontab(day_of_week='fri')
        self.assertEqual(c.day_of_week, set([5]))
        c = crontab(day_of_week='tuesday,sunday,fri')
        self.assertEqual(c.day_of_week, set([0, 2, 5]))
        c = crontab(day_of_week='mon-fri')
        self.assertEqual(c.day_of_week, set([1, 2, 3, 4, 5]))
        c = crontab(day_of_week='*/2')
        self.assertEqual(c.day_of_week, set([0, 2, 4, 6]))

    def seconds_almost_equal(self, a, b, precision):
        for index, skew in enumerate((+0.1, 0, -0.1)):
            try:
                self.assertAlmostEqual(a, b + skew, precision)
            except AssertionError:
                if index + 1 >= 3:
                    raise
            else:
                break

    def test_crontab_spec_invalid_dow(self):
        with self.assertRaises(ValueError):
            crontab(day_of_week='fooday-barday')
        with self.assertRaises(ValueError):
            crontab(day_of_week='1,4,foo')
        with self.assertRaises(ValueError):
            crontab(day_of_week='7')
        with self.assertRaises(ValueError):
            crontab(day_of_week='12')

    def test_every_minute_execution_is_due(self):
        last_ran = self.now - timedelta(seconds=61)
        due, remaining = EveryMinutePeriodic().is_due(last_ran)
        self.assertTrue(due)
        self.seconds_almost_equal(remaining, self.next_minute, 1)

    def test_every_minute_execution_is_not_due(self):
        last_ran = self.now - timedelta(seconds=self.now.second)
        due, remaining = EveryMinutePeriodic().is_due(last_ran)
        self.assertFalse(due)
        self.seconds_almost_equal(remaining, self.next_minute, 1)

    # 29th of May 2010 is a saturday
    @patch_crontab_nowfun(HourlyPeriodic, datetime(2010, 5, 29, 10, 30))
    def test_execution_is_due_on_saturday(self):
        last_ran = self.now - timedelta(seconds=61)
        due, remaining = EveryMinutePeriodic().is_due(last_ran)
        self.assertTrue(due)
        self.seconds_almost_equal(remaining, self.next_minute, 1)

    # 30th of May 2010 is a sunday
    @patch_crontab_nowfun(HourlyPeriodic, datetime(2010, 5, 30, 10, 30))
    def test_execution_is_due_on_sunday(self):
        last_ran = self.now - timedelta(seconds=61)
        due, remaining = EveryMinutePeriodic().is_due(last_ran)
        self.assertTrue(due)
        self.seconds_almost_equal(remaining, self.next_minute, 1)

    # 31st of May 2010 is a monday
    @patch_crontab_nowfun(HourlyPeriodic, datetime(2010, 5, 31, 10, 30))
    def test_execution_is_due_on_monday(self):
        last_ran = self.now - timedelta(seconds=61)
        due, remaining = EveryMinutePeriodic().is_due(last_ran)
        self.assertTrue(due)
        self.seconds_almost_equal(remaining, self.next_minute, 1)

    @patch_crontab_nowfun(HourlyPeriodic, datetime(2010, 5, 10, 10, 30))
    def test_every_hour_execution_is_due(self):
        due, remaining = HourlyPeriodic().is_due(datetime(2010, 5, 10, 6, 30))
        self.assertTrue(due)
        self.assertEqual(remaining, 60 * 60)

    @patch_crontab_nowfun(HourlyPeriodic, datetime(2010, 5, 10, 10, 29))
    def test_every_hour_execution_is_not_due(self):
        due, remaining = HourlyPeriodic().is_due(datetime(2010, 5, 10, 9, 30))
        self.assertFalse(due)
        self.assertEqual(remaining, 60)

    @patch_crontab_nowfun(QuarterlyPeriodic, datetime(2010, 5, 10, 10, 15))
    def test_first_quarter_execution_is_due(self):
        due, remaining = QuarterlyPeriodic().is_due(
                            datetime(2010, 5, 10, 6, 30))
        self.assertTrue(due)
        self.assertEqual(remaining, 15 * 60)

    @patch_crontab_nowfun(QuarterlyPeriodic, datetime(2010, 5, 10, 10, 30))
    def test_second_quarter_execution_is_due(self):
        due, remaining = QuarterlyPeriodic().is_due(
                            datetime(2010, 5, 10, 6, 30))
        self.assertTrue(due)
        self.assertEqual(remaining, 15 * 60)

    @patch_crontab_nowfun(QuarterlyPeriodic, datetime(2010, 5, 10, 10, 14))
    def test_first_quarter_execution_is_not_due(self):
        due, remaining = QuarterlyPeriodic().is_due(
                            datetime(2010, 5, 10, 10, 0))
        self.assertFalse(due)
        self.assertEqual(remaining, 60)

    @patch_crontab_nowfun(QuarterlyPeriodic, datetime(2010, 5, 10, 10, 29))
    def test_second_quarter_execution_is_not_due(self):
        due, remaining = QuarterlyPeriodic().is_due(
                            datetime(2010, 5, 10, 10, 15))
        self.assertFalse(due)
        self.assertEqual(remaining, 60)

    @patch_crontab_nowfun(DailyPeriodic, datetime(2010, 5, 10, 7, 30))
    def test_daily_execution_is_due(self):
        due, remaining = DailyPeriodic().is_due(datetime(2010, 5, 9, 7, 30))
        self.assertTrue(due)
        self.assertEqual(remaining, 24 * 60 * 60)

    @patch_crontab_nowfun(DailyPeriodic, datetime(2010, 5, 10, 10, 30))
    def test_daily_execution_is_not_due(self):
        due, remaining = DailyPeriodic().is_due(datetime(2010, 5, 10, 7, 30))
        self.assertFalse(due)
        self.assertEqual(remaining, 21 * 60 * 60)

    @patch_crontab_nowfun(WeeklyPeriodic, datetime(2010, 5, 6, 7, 30))
    def test_weekly_execution_is_due(self):
        due, remaining = WeeklyPeriodic().is_due(datetime(2010, 4, 30, 7, 30))
        self.assertTrue(due)
        self.assertEqual(remaining, 7 * 24 * 60 * 60)

    @patch_crontab_nowfun(WeeklyPeriodic, datetime(2010, 5, 7, 10, 30))
    def test_weekly_execution_is_not_due(self):
        due, remaining = WeeklyPeriodic().is_due(datetime(2010, 5, 6, 7, 30))
        self.assertFalse(due)
        self.assertEqual(remaining, 6 * 24 * 60 * 60 - 3 * 60 * 60)<|MERGE_RESOLUTION|>--- conflicted
+++ resolved
@@ -136,11 +136,7 @@
             self.assertFalse(_is_iterable(b))
 
 
-<<<<<<< HEAD
-class test_task_retries(unittest.TestCase):
-=======
-class TestTaskRetries(Case):
->>>>>>> 6bde4b9e
+class test_task_retries(Case):
 
     def test_retry(self):
         RetryTask.max_retries = 3
@@ -216,11 +212,7 @@
         self.assertEqual(RetryTask.iterations, 2)
 
 
-<<<<<<< HEAD
-class test_tasks(unittest.TestCase):
-=======
-class TestCeleryTasks(Case):
->>>>>>> 6bde4b9e
+class test_tasks(Case):
 
     def test_unpickle_task(self):
         import pickle
@@ -421,11 +413,7 @@
         self.assertTrue(logger)
 
 
-<<<<<<< HEAD
-class test_task_sets(unittest.TestCase):
-=======
-class TestTaskSet(Case):
->>>>>>> 6bde4b9e
+class test_task_sets(Case):
 
     @with_eager_tasks
     def test_function_taskset(self):
@@ -471,11 +459,7 @@
         self.assertTrue(res.taskset_id.startswith(prefix))
 
 
-<<<<<<< HEAD
-class test_apply_tasks(unittest.TestCase):
-=======
-class TestTaskApply(Case):
->>>>>>> 6bde4b9e
+class test_apply_tasks(Case):
 
     def test_apply_throw(self):
         with self.assertRaises(KeyError):
@@ -518,11 +502,7 @@
     run_every = timedelta(hours=1)
 
 
-<<<<<<< HEAD
-class test_periodic_tasks(unittest.TestCase):
-=======
-class TestPeriodicTask(Case):
->>>>>>> 6bde4b9e
+class test_periodic_tasks(Case):
 
     def test_must_have_run_every(self):
         with self.assertRaises(NotImplementedError):
