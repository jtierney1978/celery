--- conflicted
+++ resolved
@@ -28,16 +28,10 @@
 
     http.urlopen = _mocked
 
-<<<<<<< HEAD
-    yield True
-
-    http.urlopen = urlopen
-=======
     try:
         yield True
     finally:
-        urllib2.urlopen = urlopen
->>>>>>> 60a10974
+        http.urlopen = urlopen
 
 
 def _response(res):
