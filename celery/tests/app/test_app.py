from __future__ import absolute_import

import gc
import os
import itertools

from copy import deepcopy
from pickle import loads, dumps

<<<<<<< HEAD
=======
from amqp import promise
from kombu import Exchange

>>>>>>> 4d230e20
from celery import shared_task, current_app
from celery import app as _app
from celery import _state
from celery.app import base as _appbase
from celery.app import defaults
from celery.exceptions import ImproperlyConfigured
from celery.five import items
from celery.loaders.base import BaseLoader
from celery.platforms import pyimplementation
from celery.utils.serialization import pickle

from celery.tests.case import (
    CELERY_TEST_CONFIG,
    AppCase,
    Mock,
    depends_on_current_app,
    mask_modules,
    patch,
    platform_pyimp,
    sys_platform,
    pypy_version,
    with_environ,
)
from celery.utils import uuid
from celery.utils.mail import ErrorMail

THIS_IS_A_KEY = 'this is a value'


class ObjectConfig(object):
    FOO = 1
    BAR = 2

object_config = ObjectConfig()
dict_config = dict(FOO=10, BAR=20)


class ObjectConfig2(object):
    LEAVE_FOR_WORK = True
    MOMENT_TO_STOP = True
    CALL_ME_BACK = 123456789
    WANT_ME_TO = False
    UNDERSTAND_ME = True


class Object(object):

    def __init__(self, **kwargs):
        for key, value in items(kwargs):
            setattr(self, key, value)


def _get_test_config():
    return deepcopy(CELERY_TEST_CONFIG)
test_config = _get_test_config()


class test_module(AppCase):

    def test_default_app(self):
        self.assertEqual(_app.default_app, _state.default_app)

    def test_bugreport(self):
        self.assertTrue(_app.bugreport(app=self.app))


class test_App(AppCase):

    def setup(self):
        self.app.add_defaults(test_config)

    def test_task_autofinalize_disabled(self):
        with self.Celery('xyzibari', autofinalize=False) as app:
            @app.task
            def ttafd():
                return 42

            with self.assertRaises(RuntimeError):
                ttafd()

        with self.Celery('xyzibari', autofinalize=False) as app:
            @app.task
            def ttafd2():
                return 42

            app.finalize()
            self.assertEqual(ttafd2(), 42)

    def test_registry_autofinalize_disabled(self):
        with self.Celery('xyzibari', autofinalize=False) as app:
            with self.assertRaises(RuntimeError):
                app.tasks['celery.chain']
            app.finalize()
            self.assertTrue(app.tasks['celery.chain'])

    def test_task(self):
        with self.Celery('foozibari') as app:

            def fun():
                pass

            fun.__module__ = '__main__'
            task = app.task(fun)
            self.assertEqual(task.name, app.main + '.fun')

    def test_with_config_source(self):
        with self.Celery(config_source=ObjectConfig) as app:
            self.assertEqual(app.conf.FOO, 1)
            self.assertEqual(app.conf.BAR, 2)

    @depends_on_current_app
    def test_task_windows_execv(self):
        prev, _appbase._EXECV = _appbase._EXECV, True
        try:

            @self.app.task(shared=False)
            def foo():
                pass

            self.assertTrue(foo._get_current_object())  # is proxy

        finally:
            _appbase._EXECV = prev
        assert not _appbase._EXECV

    def test_task_takes_no_args(self):
        with self.assertRaises(TypeError):
            @self.app.task(1)
            def foo():
                pass

    def test_add_defaults(self):
        self.assertFalse(self.app.configured)
        _conf = {'FOO': 300}
        conf = lambda: _conf
        self.app.add_defaults(conf)
        self.assertIn(conf, self.app._pending_defaults)
        self.assertFalse(self.app.configured)
        self.assertEqual(self.app.conf.FOO, 300)
        self.assertTrue(self.app.configured)
        self.assertFalse(self.app._pending_defaults)

        # defaults not pickled
        appr = loads(dumps(self.app))
        with self.assertRaises(AttributeError):
            appr.conf.FOO

        # add more defaults after configured
        conf2 = {'FOO': 'BAR'}
        self.app.add_defaults(conf2)
        self.assertEqual(self.app.conf.FOO, 'BAR')

        self.assertIn(_conf, self.app.conf.defaults)
        self.assertIn(conf2, self.app.conf.defaults)

    def test_connection_or_acquire(self):
        with self.app.connection_or_acquire(block=True):
            self.assertTrue(self.app.pool._dirty)

        with self.app.connection_or_acquire(pool=False):
            self.assertFalse(self.app.pool._dirty)

    def test_maybe_close_pool(self):
        cpool = self.app._pool = Mock()
        ppool = self.app.amqp._producer_pool = Mock()
        self.app._maybe_close_pool()
        cpool.force_close_all.assert_called_with()
        ppool.force_close_all.assert_called_with()
        self.assertIsNone(self.app._pool)
        self.assertIsNone(self.app.amqp._producer_pool)

        self.app._pool = Mock()
        self.app._maybe_close_pool()
        self.app._maybe_close_pool()

    def test_using_v1_reduce(self):
        self.app._using_v1_reduce = True
        self.assertTrue(loads(dumps(self.app)))

    def test_autodiscover_tasks_force(self):
        self.app.loader.autodiscover_tasks = Mock()
        self.app.autodiscover_tasks(['proj.A', 'proj.B'], force=True)
        self.app.loader.autodiscover_tasks.assert_called_with(
            ['proj.A', 'proj.B'], 'tasks',
        )
        self.app.loader.autodiscover_tasks = Mock()
        self.app.autodiscover_tasks(
            lambda: ['proj.A', 'proj.B'],
            related_name='george',
            force=True,
        )
        self.app.loader.autodiscover_tasks.assert_called_with(
            ['proj.A', 'proj.B'], 'george',
        )

    def test_autodiscover_tasks_lazy(self):
        with patch('celery.signals.import_modules') as import_modules:
            packages = lambda: [1, 2, 3]
            self.app.autodiscover_tasks(packages)
            self.assertTrue(import_modules.connect.called)
            prom = import_modules.connect.call_args[0][0]
            self.assertIsInstance(prom, promise)
            self.assertEqual(prom.fun, self.app._autodiscover_tasks)
            self.assertEqual(prom.args[0](), [1, 2, 3])

    @with_environ('CELERY_BROKER_URL', '')
    def test_with_broker(self):
        with self.Celery(broker='foo://baribaz') as app:
            self.assertEqual(app.conf.BROKER_URL, 'foo://baribaz')

    def test_repr(self):
        self.assertTrue(repr(self.app))

    def test_custom_task_registry(self):
        with self.Celery(tasks=self.app.tasks) as app2:
            self.assertIs(app2.tasks, self.app.tasks)

    def test_include_argument(self):
        with self.Celery(include=('foo', 'bar.foo')) as app:
            self.assertEqual(app.conf.CELERY_IMPORTS, ('foo', 'bar.foo'))

    def test_set_as_current(self):
        current = _state._tls.current_app
        try:
            app = self.Celery(set_as_current=True)
            self.assertIs(_state._tls.current_app, app)
        finally:
            _state._tls.current_app = current

    def test_current_task(self):
        @self.app.task
        def foo(shared=False):
            pass

        _state._task_stack.push(foo)
        try:
            self.assertEqual(self.app.current_task.name, foo.name)
        finally:
            _state._task_stack.pop()

    def test_task_not_shared(self):
        with patch('celery.app.base.shared_task') as sh:
            @self.app.task(shared=False)
            def foo():
                pass
            self.assertFalse(sh.called)

    def test_task_compat_with_filter(self):
        with self.Celery(accept_magic_kwargs=True) as app:
            check = Mock()

            def filter(task):
                check(task)
                return task

            @app.task(filter=filter, shared=False)
            def foo():
                pass
            check.assert_called_with(foo)

    def test_task_with_filter(self):
        with self.Celery(accept_magic_kwargs=False) as app:
            check = Mock()

            def filter(task):
                check(task)
                return task

            assert not _appbase._EXECV

            @app.task(filter=filter, shared=False)
            def foo():
                pass
            check.assert_called_with(foo)

    def test_task_sets_main_name_MP_MAIN_FILE(self):
        from celery import utils as _utils
        _utils.MP_MAIN_FILE = __file__
        try:
            with self.Celery('xuzzy') as app:

                @app.task
                def foo():
                    pass

                self.assertEqual(foo.name, 'xuzzy.foo')
        finally:
            _utils.MP_MAIN_FILE = None

    def test_annotate_decorator(self):
        from celery.app.task import Task

        class adX(Task):
            abstract = True

            def run(self, y, z, x):
                return y, z, x

        check = Mock()

        def deco(fun):

            def _inner(*args, **kwargs):
                check(*args, **kwargs)
                return fun(*args, **kwargs)
            return _inner

        self.app.conf.CELERY_ANNOTATIONS = {
            adX.name: {'@__call__': deco}
        }
        adX.bind(self.app)
        self.assertIs(adX.app, self.app)

        i = adX()
        i(2, 4, x=3)
        check.assert_called_with(i, 2, 4, x=3)

        i.annotate()
        i.annotate()

    def test_apply_async_has__self__(self):
        @self.app.task(__self__='hello', shared=False)
        def aawsX():
            pass

        with patch('celery.app.amqp.AMQP.create_task_message') as create:
            with patch('celery.app.amqp.AMQP.send_task_message') as send:
                create.return_value = Mock(), Mock(), Mock(), Mock()
                aawsX.apply_async((4, 5))
                args = create.call_args[0][2]
                self.assertEqual(args, ('hello', 4, 5))
                self.assertTrue(send.called)

    def test_apply_async_adds_children(self):
        from celery._state import _task_stack

        @self.app.task(shared=False)
        def a3cX1(self):
            pass

        @self.app.task(shared=False)
        def a3cX2(self):
            pass

        _task_stack.push(a3cX1)
        try:
            a3cX1.push_request(called_directly=False)
            try:
                res = a3cX2.apply_async(add_to_parent=True)
                self.assertIn(res, a3cX1.request.children)
            finally:
                a3cX1.pop_request()
        finally:
            _task_stack.pop()

    def test_pickle_app(self):
        changes = dict(THE_FOO_BAR='bars',
                       THE_MII_MAR='jars')
        self.app.conf.update(changes)
        saved = pickle.dumps(self.app)
        self.assertLess(len(saved), 2048)
        restored = pickle.loads(saved)
        self.assertDictContainsSubset(changes, restored.conf)

    def test_worker_main(self):
        from celery.bin import worker as worker_bin

        class worker(worker_bin.worker):

            def execute_from_commandline(self, argv):
                return argv

        prev, worker_bin.worker = worker_bin.worker, worker
        try:
            ret = self.app.worker_main(argv=['--version'])
            self.assertListEqual(ret, ['--version'])
        finally:
            worker_bin.worker = prev

    def test_config_from_envvar(self):
        os.environ['CELERYTEST_CONFIG_OBJECT'] = 'celery.tests.app.test_app'
        self.app.config_from_envvar('CELERYTEST_CONFIG_OBJECT')
        self.assertEqual(self.app.conf.THIS_IS_A_KEY, 'this is a value')

    def assert_config2(self):
        self.assertTrue(self.app.conf.LEAVE_FOR_WORK)
        self.assertTrue(self.app.conf.MOMENT_TO_STOP)
        self.assertEqual(self.app.conf.CALL_ME_BACK, 123456789)
        self.assertFalse(self.app.conf.WANT_ME_TO)
        self.assertTrue(self.app.conf.UNDERSTAND_ME)

    def test_config_from_object__lazy(self):
        conf = ObjectConfig2()
        self.app.config_from_object(conf)
        self.assertFalse(self.app.loader._conf)
        self.assertIs(self.app._config_source, conf)

        self.assert_config2()

    def test_config_from_object__force(self):
        self.app.config_from_object(ObjectConfig2(), force=True)
        self.assertTrue(self.app.loader._conf)

        self.assert_config2()

    def test_config_from_cmdline(self):
        cmdline = ['.always_eager=no',
                   '.result_backend=/dev/null',
                   'celeryd.prefetch_multiplier=368',
                   '.foobarstring=(string)300',
                   '.foobarint=(int)300',
                   '.result_engine_options=(dict){"foo": "bar"}']
        self.app.config_from_cmdline(cmdline, namespace='celery')
        self.assertFalse(self.app.conf.CELERY_ALWAYS_EAGER)
        self.assertEqual(self.app.conf.CELERY_RESULT_BACKEND, '/dev/null')
        self.assertEqual(self.app.conf.CELERYD_PREFETCH_MULTIPLIER, 368)
        self.assertEqual(self.app.conf.CELERY_FOOBARSTRING, '300')
        self.assertEqual(self.app.conf.CELERY_FOOBARINT, 300)
        self.assertDictEqual(self.app.conf.CELERY_RESULT_ENGINE_OPTIONS,
                             {'foo': 'bar'})

    def test_compat_setting_CELERY_BACKEND(self):

        self.app.config_from_object(Object(CELERY_BACKEND='set_by_us'))
        self.assertEqual(self.app.conf.CELERY_RESULT_BACKEND, 'set_by_us')

    def test_setting_BROKER_TRANSPORT_OPTIONS(self):

        _args = {'foo': 'bar', 'spam': 'baz'}

        self.app.config_from_object(Object())
        self.assertEqual(self.app.conf.BROKER_TRANSPORT_OPTIONS, {})

        self.app.config_from_object(Object(BROKER_TRANSPORT_OPTIONS=_args))
        self.assertEqual(self.app.conf.BROKER_TRANSPORT_OPTIONS, _args)

    def test_Windows_log_color_disabled(self):
        self.app.IS_WINDOWS = True
        self.assertFalse(self.app.log.supports_color(True))

    def test_compat_setting_CARROT_BACKEND(self):
        self.app.config_from_object(Object(CARROT_BACKEND='set_by_us'))
        self.assertEqual(self.app.conf.BROKER_TRANSPORT, 'set_by_us')

    def test_WorkController(self):
        x = self.app.WorkController
        self.assertIs(x.app, self.app)

    def test_Worker(self):
        x = self.app.Worker
        self.assertIs(x.app, self.app)

    @depends_on_current_app
    def test_AsyncResult(self):
        x = self.app.AsyncResult('1')
        self.assertIs(x.app, self.app)
        r = loads(dumps(x))
        # not set as current, so ends up as default app after reduce
        self.assertIs(r.app, current_app._get_current_object())

    def test_get_active_apps(self):
        self.assertTrue(list(_state._get_active_apps()))

        app1 = self.Celery()
        appid = id(app1)
        self.assertIn(app1, _state._get_active_apps())
        app1.close()
        del(app1)

        gc.collect()

        # weakref removed from list when app goes out of scope.
        with self.assertRaises(StopIteration):
            next(app for app in _state._get_active_apps() if id(app) == appid)

    def test_config_from_envvar_more(self, key='CELERY_HARNESS_CFG1'):
        self.assertFalse(
            self.app.config_from_envvar(
                'HDSAJIHWIQHEWQU', force=True, silent=True),
        )
        with self.assertRaises(ImproperlyConfigured):
            self.app.config_from_envvar(
                'HDSAJIHWIQHEWQU', force=True, silent=False,
            )
        os.environ[key] = __name__ + '.object_config'
        self.assertTrue(self.app.config_from_envvar(key, force=True))
        self.assertEqual(self.app.conf['FOO'], 1)
        self.assertEqual(self.app.conf['BAR'], 2)

        os.environ[key] = 'unknown_asdwqe.asdwqewqe'
        with self.assertRaises(ImportError):
            self.app.config_from_envvar(key, silent=False)
        self.assertFalse(
            self.app.config_from_envvar(key, force=True, silent=True),
        )

        os.environ[key] = __name__ + '.dict_config'
        self.assertTrue(self.app.config_from_envvar(key, force=True))
        self.assertEqual(self.app.conf['FOO'], 10)
        self.assertEqual(self.app.conf['BAR'], 20)

    @patch('celery.bin.celery.CeleryCommand.execute_from_commandline')
    def test_start(self, execute):
        self.app.start()
        self.assertTrue(execute.called)

    def test_mail_admins(self):

        class Loader(BaseLoader):

            def mail_admins(*args, **kwargs):
                return args, kwargs

        self.app.loader = Loader(app=self.app)
        self.app.conf.ADMINS = None
        self.assertFalse(self.app.mail_admins('Subject', 'Body'))
        self.app.conf.ADMINS = [('George Costanza', 'george@vandelay.com')]
        self.assertTrue(self.app.mail_admins('Subject', 'Body'))

    def test_amqp_get_broker_info(self):
        self.assertDictContainsSubset(
            {'hostname': 'localhost',
             'userid': 'guest',
             'password': 'guest',
             'virtual_host': '/'},
            self.app.connection('pyamqp://').info(),
        )
        self.app.conf.BROKER_PORT = 1978
        self.app.conf.BROKER_VHOST = 'foo'
        self.assertDictContainsSubset(
            {'port': 1978, 'virtual_host': 'foo'},
            self.app.connection('pyamqp://:1978/foo').info(),
        )
        conn = self.app.connection('pyamqp:////value')
        self.assertDictContainsSubset({'virtual_host': '/value'},
                                      conn.info())

    def test_amqp_failover_strategy_selection(self):
        # Test passing in a string and make sure the string
        # gets there untouched
        self.app.conf.BROKER_FAILOVER_STRATEGY = 'foo-bar'
        self.assertEquals(
            self.app.connection('amqp:////value').failover_strategy,
            'foo-bar',
        )

        # Try passing in None
        self.app.conf.BROKER_FAILOVER_STRATEGY = None
        self.assertEquals(
            self.app.connection('amqp:////value').failover_strategy,
            itertools.cycle,
        )

        # Test passing in a method
        def my_failover_strategy(it):
            yield True

        self.app.conf.BROKER_FAILOVER_STRATEGY = my_failover_strategy
        self.assertEquals(
            self.app.connection('amqp:////value').failover_strategy,
            my_failover_strategy,
        )

    def test_BROKER_BACKEND_alias(self):
        self.assertEqual(self.app.conf.BROKER_BACKEND,
                         self.app.conf.BROKER_TRANSPORT)

    def test_after_fork(self):
        p = self.app._pool = Mock()
        self.app._after_fork(self.app)
        p.force_close_all.assert_called_with()
        self.assertIsNone(self.app._pool)
        self.app._after_fork(self.app)

    def test_pool_no_multiprocessing(self):
        with mask_modules('multiprocessing.util'):
            pool = self.app.pool
            self.assertIs(pool, self.app._pool)

    def test_bugreport(self):
        self.assertTrue(self.app.bugreport())

    def test_send_task_sent_event(self):

        class Dispatcher(object):
            sent = []

            def publish(self, type, fields, *args, **kwargs):
                self.sent.append((type, fields))

        conn = self.app.connection()
        chan = conn.channel()
        try:
            for e in ('foo_exchange', 'moo_exchange', 'bar_exchange'):
                chan.exchange_declare(e, 'direct', durable=True)
                chan.queue_declare(e, durable=True)
                chan.queue_bind(e, e, e)
        finally:
            chan.close()
        assert conn.transport_cls == 'memory'

        message = self.app.amqp.create_task_message(
            'id', 'footask', (), {}, create_sent_event=True,
        )

        prod = self.app.amqp.Producer(conn)
        dispatcher = Dispatcher()
        self.app.amqp.send_task_message(
            prod, 'footask', message,
            exchange='moo_exchange', routing_key='moo_exchange',
            event_dispatcher=dispatcher,
        )
        self.assertTrue(dispatcher.sent)
        self.assertEqual(dispatcher.sent[0][0], 'task-sent')
        self.app.amqp.send_task_message(
            prod, 'footask', message, event_dispatcher=dispatcher,
            exchange='bar_exchange', routing_key='bar_exchange'
        )

    def test_error_mail_sender(self):
        x = ErrorMail.subject % {'name': 'task_name',
                                 'id': uuid(),
                                 'exc': 'FOOBARBAZ',
                                 'hostname': 'lana'}
        self.assertTrue(x)

    def test_error_mail_disabled(self):
        task = Mock()
        x = ErrorMail(task)
        x.should_send = Mock()
        x.should_send.return_value = False
        x.send(Mock(), Mock())
        self.assertFalse(task.app.mail_admins.called)


class test_defaults(AppCase):

    def test_str_to_bool(self):
        for s in ('false', 'no', '0'):
            self.assertFalse(defaults.strtobool(s))
        for s in ('true', 'yes', '1'):
            self.assertTrue(defaults.strtobool(s))
        with self.assertRaises(TypeError):
            defaults.strtobool('unsure')


class test_debugging_utils(AppCase):

    def test_enable_disable_trace(self):
        try:
            _app.enable_trace()
            self.assertEqual(_app.app_or_default, _app._app_or_default_trace)
            _app.disable_trace()
            self.assertEqual(_app.app_or_default, _app._app_or_default)
        finally:
            _app.disable_trace()


class test_pyimplementation(AppCase):

    def test_platform_python_implementation(self):
        with platform_pyimp(lambda: 'Xython'):
            self.assertEqual(pyimplementation(), 'Xython')

    def test_platform_jython(self):
        with platform_pyimp():
            with sys_platform('java 1.6.51'):
                self.assertIn('Jython', pyimplementation())

    def test_platform_pypy(self):
        with platform_pyimp():
            with sys_platform('darwin'):
                with pypy_version((1, 4, 3)):
                    self.assertIn('PyPy', pyimplementation())
                with pypy_version((1, 4, 3, 'a4')):
                    self.assertIn('PyPy', pyimplementation())

    def test_platform_fallback(self):
        with platform_pyimp():
            with sys_platform('darwin'):
                with pypy_version():
                    self.assertEqual('CPython', pyimplementation())


class test_shared_task(AppCase):

    def test_registers_to_all_apps(self):
        with self.Celery('xproj', set_as_current=True) as xproj:
            xproj.finalize()

            @shared_task
            def foo():
                return 42

            @shared_task()
            def bar():
                return 84

            self.assertIs(foo.app, xproj)
            self.assertIs(bar.app, xproj)
            self.assertTrue(foo._get_current_object())

            with self.Celery('yproj', set_as_current=True) as yproj:
                self.assertIs(foo.app, yproj)
                self.assertIs(bar.app, yproj)

                @shared_task()
                def baz():
                    return 168

                self.assertIs(baz.app, yproj)<|MERGE_RESOLUTION|>--- conflicted
+++ resolved
@@ -7,12 +7,8 @@
 from copy import deepcopy
 from pickle import loads, dumps
 
-<<<<<<< HEAD
-=======
 from amqp import promise
-from kombu import Exchange
-
->>>>>>> 4d230e20
+
 from celery import shared_task, current_app
 from celery import app as _app
 from celery import _state
