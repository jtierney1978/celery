--- conflicted
+++ resolved
@@ -26,12 +26,6 @@
 pwd = try_import("pwd")
 grp = try_import("grp")
 
-__all__ = ["LockFailed", "get_fdmax", "create_pidlock",
-           "DaemonContext", "detached", "parse_uid", "parse_gid",
-           "setegid", "seteuid", "set_effective_user", "Signals",
-           "set_process_title", "set_mp_process_title",
-           "pyimplementation", "system", "architecture", "python_version"]
-
 SYSTEM = _platform.system()
 IS_OSX = SYSTEM == "Darwin"
 IS_WINDOWS = SYSTEM == "Windows"
@@ -40,13 +34,10 @@
 DAEMON_WORKDIR = "/"
 DAEMON_REDIRECT_TO = getattr(os, "devnull", "/dev/null")
 
-<<<<<<< HEAD
 system = _platform.system
 architecture = _platform.architecture
 python_version = _platform.python_version
 
-=======
->>>>>>> 641e838d
 
 def pyimplementation():
     if hasattr(_platform, "python_implementation"):
