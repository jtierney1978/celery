# -*- coding: utf-8 -*-
"""Distributed Task Queue"""
# :copyright: (c) 2009 - 2012 Ask Solem and individual contributors,
#                 All rights reserved.
# :copyright: (c) 2012-2013 GoPivotal, Inc., All rights reserved.
# :license:   BSD (3 Clause), see LICENSE for more details.

from __future__ import absolute_import

<<<<<<< HEAD
SERIES = 'Gantz Graf'
VERSION = (3, 2, 0, 'a1')
__version__ = '.'.join(str(p) for p in VERSION[0:3]) + ''.join(VERSION[3:])
=======
from collections import namedtuple

version_info_t = namedtuple(
    'version_info_t', ('major', 'minor', 'micro', 'releaselevel', 'serial'),
)

SERIES = 'Cipater'
VERSION = version_info_t(3, 1, 5, '', '')
__version__ = '{0.major}.{0.minor}.{0.micro}{0.releaselevel}'.format(VERSION)
>>>>>>> 4d230e20
__author__ = 'Ask Solem'
__contact__ = 'ask@celeryproject.org'
__homepage__ = 'http://celeryproject.org'
__docformat__ = 'restructuredtext'
__all__ = [
    'Celery', 'bugreport', 'shared_task', 'task',
    'current_app', 'current_task', 'maybe_signature',
    'chain', 'chord', 'chunks', 'group', 'signature',
    'xmap', 'xstarmap', 'uuid', 'version', '__version__',
]
VERSION_BANNER = '{0} ({1})'.format(__version__, SERIES)

# -eof meta-

import os
import sys
if os.environ.get('C_IMPDEBUG'):  # pragma: no cover
    from .five import builtins
    real_import = builtins.__import__

    def debug_import(name, locals=None, globals=None,
                     fromlist=None, level=-1):
        glob = globals or getattr(sys, 'emarfteg_'[::-1])(1).f_globals
        importer_name = glob and glob.get('__name__') or 'unknown'
        print('-- {0} imports {1}'.format(importer_name, name))
        return real_import(name, locals, globals, fromlist, level)
    builtins.__import__ = debug_import

# This is never executed, but tricks static analyzers (PyDev, PyCharm,
# pylint, etc.) into knowing the types of these symbols, and what
# they contain.
STATICA_HACK = True
globals()['kcah_acitats'[::-1].upper()] = False
if STATICA_HACK:  # pragma: no cover
    from celery.app import shared_task                   # noqa
    from celery.app.base import Celery                   # noqa
    from celery.app.utils import bugreport               # noqa
    from celery.app.task import Task                     # noqa
    from celery._state import current_app, current_task  # noqa
    from celery.canvas import (                          # noqa
        chain, chord, chunks, group,
        signature, maybe_signature, xmap, xstarmap, subtask,
    )
    from celery.utils import uuid                        # noqa

# Eventlet/gevent patching must happen before importing
# anything else, so these tools must be at top-level.


def _find_option_with_arg(argv, short_opts=None, long_opts=None):
    """Search argv for option specifying its short and longopt
    alternatives.

    Return the value of the option if found.

    """
    for i, arg in enumerate(argv):
        if arg.startswith('-'):
            if long_opts and arg.startswith('--'):
                name, _, val = arg.partition('=')
                if name in long_opts:
                    return val
            if short_opts and arg in short_opts:
                return argv[i + 1]
    raise KeyError('|'.join(short_opts or [] + long_opts or []))


def _patch_eventlet():
    import eventlet
    import eventlet.debug
    eventlet.monkey_patch()
    EVENTLET_DBLOCK = int(os.environ.get('EVENTLET_NOBLOCK', 0))
    if EVENTLET_DBLOCK:
        eventlet.debug.hub_blocking_detection(EVENTLET_DBLOCK)


def _patch_gevent():
    from gevent import monkey, version_info
    monkey.patch_all()
    if version_info[0] == 0:  # pragma: no cover
        # Signals aren't working in gevent versions <1.0,
        # and are not monkey patched by patch_all()
        from gevent import signal as _gevent_signal
        _signal = __import__('signal')
        _signal.signal = _gevent_signal


def maybe_patch_concurrency(argv=sys.argv,
                            short_opts=['-P'], long_opts=['--pool'],
                            patches={'eventlet': _patch_eventlet,
                                     'gevent': _patch_gevent}):
    """With short and long opt alternatives that specify the command line
    option to set the pool, this makes sure that anything that needs
    to be patched is completed as early as possible.
    (e.g. eventlet/gevent monkey patches)."""
    try:
        pool = _find_option_with_arg(argv, short_opts, long_opts)
    except KeyError:
        pass
    else:
        try:
            patcher = patches[pool]
        except KeyError:
            pass
        else:
            patcher()
        # set up eventlet/gevent environments ASAP.
        from celery import concurrency
        concurrency.get_implementation(pool)

# Lazy loading
from .five import recreate_module

old_module, new_module = recreate_module(  # pragma: no cover
    __name__,
    by_module={
        'celery.app': ['Celery', 'bugreport', 'shared_task'],
        'celery.app.task': ['Task'],
        'celery._state': ['current_app', 'current_task'],
        'celery.canvas': ['chain', 'chord', 'chunks', 'group',
                          'signature', 'maybe_signature', 'subtask',
                          'xmap', 'xstarmap'],
        'celery.utils': ['uuid'],
    },
    direct={'task': 'celery.task'},
    __package__='celery', __file__=__file__,
    __path__=__path__, __doc__=__doc__, __version__=__version__,
    __author__=__author__, __contact__=__contact__,
    __homepage__=__homepage__, __docformat__=__docformat__,
    VERSION=VERSION, SERIES=SERIES, VERSION_BANNER=VERSION_BANNER,
    maybe_patch_concurrency=maybe_patch_concurrency,
    _find_option_with_arg=_find_option_with_arg,
)<|MERGE_RESOLUTION|>--- conflicted
+++ resolved
@@ -7,21 +7,16 @@
 
 from __future__ import absolute_import
 
-<<<<<<< HEAD
-SERIES = 'Gantz Graf'
-VERSION = (3, 2, 0, 'a1')
-__version__ = '.'.join(str(p) for p in VERSION[0:3]) + ''.join(VERSION[3:])
-=======
 from collections import namedtuple
 
 version_info_t = namedtuple(
     'version_info_t', ('major', 'minor', 'micro', 'releaselevel', 'serial'),
 )
+VFMT = '{0.major}.{0.minor}.{0.micro}{0.releaselevel}{0.serial}'
 
-SERIES = 'Cipater'
-VERSION = version_info_t(3, 1, 5, '', '')
-__version__ = '{0.major}.{0.minor}.{0.micro}{0.releaselevel}'.format(VERSION)
->>>>>>> 4d230e20
+SERIES = 'Gantz Graf'
+VERSION = version_info_t(3, 2, 0, 'alpha', '1')
+__version__ = VFMT.format(VERSION)
 __author__ = 'Ask Solem'
 __contact__ = 'ask@celeryproject.org'
 __homepage__ = 'http://celeryproject.org'
