# -*- coding: utf-8 -*-
"""Distributed Task Queue"""
# :copyright: (c) 2009 - 2012 Ask Solem and individual contributors,
#                 All rights reserved.
# :copyright: (c) 2012 VMware, Inc., All rights reserved.
# :license:   BSD (3 Clause), see LICENSE for more details.

from __future__ import absolute_import

SERIES = 'DEVEL'
VERSION = (3, 1, 0, 'a1')
__version__ = '.'.join(map(str, VERSION[0:3])) + ''.join(VERSION[3:])
__author__ = 'Ask Solem'
__contact__ = 'ask@celeryproject.org'
__homepage__ = 'http://celeryproject.org'
__docformat__ = 'restructuredtext'
__all__ = [
    'celery', 'bugreport', 'shared_task', 'task',
    'current_app', 'current_task',
    'chain', 'chord', 'chunks', 'group', 'subtask',
    'xmap', 'xstarmap', 'uuid', 'version', '__version__',
]
VERSION_BANNER = '{0} ({1})'.format(__version__, SERIES)

# -eof meta-

<<<<<<< HEAD
import os
if os.environ.get('C_IMPDEBUG'):
    import sys
    import __builtin__
    real_import = __builtin__.__import__

    def debug_import(name, locals=None, globals=None, fromlist=None,
            level=-1):
        glob = globals or getattr(sys, 'emarfteg_'[::-1])(1).f_globals
        importer_name = glob and glob.get('__name__') or 'unknown'
        print('-- {0} imports {1}'.format(importer_name, name))
        return real_import(name, locals, globals, fromlist, level)
    __builtin__.__import__ = debug_import


=======
>>>>>>> 5440e4d7
STATICA_HACK = True
globals()['kcah_acitats'[::-1].upper()] = False
if STATICA_HACK:
    # This is never executed, but tricks static analyzers (PyDev, PyCharm,
    # pylint, etc.) into knowing the types of these symbols, and what
    # they contain.
<<<<<<< HEAD
    from celery.app.base import Celery                  # noqa
    from celery.app.utils import bugreport              # noqa
    from celery.app.task import Task                    # noqa
    from celery._state import current_app, current_task # noqa
    from celery.canvas import (                         # noqa
        chain, chord, chunks, group, subtask, xmap, xstarmap,
    )
    from celery.utils import uuid                       # noqa
=======
    from celery.app.base import Celery
    from celery.app.utils import bugreport
    from celery.app.task import Task
    from celery._state import current_app, current_task
    from celery.canvas import (
        chain, chord, chunks, group, subtask, xmap, xstarmap,
    )
    from celery.utils import uuid
>>>>>>> 5440e4d7

# Lazy loading
from .__compat__ import recreate_module

old_module, new_module = recreate_module(__name__,  # pragma: no cover
    by_module={
        'celery.app':      ['Celery', 'bugreport', 'shared_task'],
        'celery.app.task': ['Task'],
        'celery._state':   ['current_app', 'current_task'],
        'celery.canvas':   ['chain', 'chord', 'chunks', 'group',
                            'subtask', 'xmap', 'xstarmap'],
        'celery.utils':    ['uuid'],
    },
    direct={'task': 'celery.task'},
    __package__='celery', __file__=__file__,
    __path__=__path__, __doc__=__doc__, __version__=__version__,
    __author__=__author__, __contact__=__contact__,
    __homepage__=__homepage__, __docformat__=__docformat__,
    VERSION=VERSION, SERIES=SERIES, VERSION_BANNER=VERSION_BANNER,
)<|MERGE_RESOLUTION|>--- conflicted
+++ resolved
@@ -24,7 +24,6 @@
 
 # -eof meta-
 
-<<<<<<< HEAD
 import os
 if os.environ.get('C_IMPDEBUG'):
     import sys
@@ -39,16 +38,12 @@
         return real_import(name, locals, globals, fromlist, level)
     __builtin__.__import__ = debug_import
 
-
-=======
->>>>>>> 5440e4d7
 STATICA_HACK = True
 globals()['kcah_acitats'[::-1].upper()] = False
 if STATICA_HACK:
     # This is never executed, but tricks static analyzers (PyDev, PyCharm,
     # pylint, etc.) into knowing the types of these symbols, and what
     # they contain.
-<<<<<<< HEAD
     from celery.app.base import Celery                  # noqa
     from celery.app.utils import bugreport              # noqa
     from celery.app.task import Task                    # noqa
@@ -57,16 +52,6 @@
         chain, chord, chunks, group, subtask, xmap, xstarmap,
     )
     from celery.utils import uuid                       # noqa
-=======
-    from celery.app.base import Celery
-    from celery.app.utils import bugreport
-    from celery.app.task import Task
-    from celery._state import current_app, current_task
-    from celery.canvas import (
-        chain, chord, chunks, group, subtask, xmap, xstarmap,
-    )
-    from celery.utils import uuid
->>>>>>> 5440e4d7
 
 # Lazy loading
 from .__compat__ import recreate_module
