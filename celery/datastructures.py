--- conflicted
+++ resolved
@@ -55,210 +55,6 @@
                       self.data)
 
 
-<<<<<<< HEAD
-class TaskProcessQueue(object):
-    """Queue of running child processes, which starts waiting for the
-    processes to finish when the queue limit has been reached.
-
-    :param limit: see :attr:`limit` attribute.
-
-    :param logger: see :attr:`logger` attribute.
-
-    :param done_msg: see :attr:`done_msg` attribute.
-
-
-    .. attribute:: limit
-
-        The number of processes that can run simultaneously until
-        we start collecting results.
-
-    .. attribute:: logger
-
-        The logger used to print the :attr:`done_msg`.
-
-    .. attribute:: done_msg
-
-        Message logged when a tasks result has been collected.
-        The message is logged with loglevel :const:`logging.INFO`.
-
-    """
-
-    def __init__(self, limit, reap_timeout=None,
-            logger=None, done_msg=None):
-        self.limit = limit
-        self.logger = logger or multiprocessing.get_logger()
-        self.done_msg = done_msg
-        self.reap_timeout = reap_timeout
-        self._process_counter = itertools.count(1)
-        self._processed_total = 0
-        self._data_lock = threading.Condition(threading.Lock())
-        self._start()
-
-    def _start(self):
-        self._processes = {}
-        self._pool = multiprocessing.Pool(processes=self.limit)
-
-    def _terminate_and_restart(self):
-        try:
-            self._pool.terminate()
-        except OSError:
-            pass
-        self._start()
-
-    def _restart(self):
-        self.logger.info("Closing and restarting the pool...")
-        self._pool.close()
-        timeout_thread = threading.Timer(30.0, self._terminate_and_restart)
-        timeout_thread.start()
-        self._pool.join()
-        timeout_thread.cancel()
-        self._start()
-
-    def _pool_is_running(self):
-        return self._pool._state == POOL_STATE_RUN
-
-    def apply_async(self, target, args, kwargs, task_name, task_id):
-
-        if not self._pool_is_running():
-            self._start()
-
-        self._processed_total = self._process_counter.next()
-
-        on_return = lambda r: self.on_return(r, task_name, task_id)
-
-        result = self._pool.apply_async(target, args, kwargs,
-                                           callback=on_return)
-        self.add(result, task_name, task_id)
-
-        return result
-
-    def on_return(self, ret_val, task_name, task_id):
-        try:
-            del(self._processes[task_id])
-        except KeyError:
-            pass
-        else:
-            self.on_ready(ret_val, task_name, task_id)
-
-    def add(self, result, task_name, task_id):
-        """Add a process to the queue.
-
-        If the queue is full, it will wait for the first task to finish,
-        collects its result and remove it from the queue, so it's ready
-        to accept new processes.
-
-        :param result: A :class:`multiprocessing.AsyncResult` instance, as
-            returned by :meth:`multiprocessing.Pool.apply_async`.
-
-        :param task_name: Name of the task executed.
-
-        :param task_id: Id of the task executed.
-
-        """
-
-        self._processes[task_id] = [result, task_name]
-
-        if self.full():
-            self.wait_for_result()
-
-    def _is_alive(self, pid):
-        """Uses non-blocking ``waitpid`` to see if a process is still alive.
-
-        :param pid: The process id of the process.
-
-        :returns: ``True`` if the process is still running, ``False``
-            otherwise.
-
-        :rtype: bool
-
-        """
-        try:
-            is_alive = os.waitpid(pid, os.WNOHANG) == (0, 0)
-        except OSError, e:
-            if e.errno != errno.ECHILD:
-                raise
-        return is_alive
-
-    def _reap_zombies(self):
-        assert hasattr(self._pool, "_pool")
-        self.logger.debug("Trying to find zombies...")
-        for process in self._pool._pool:
-            pid = process.pid
-            if not self._is_alive(pid):
-                self.logger.error(
-                        "Process with pid %d is dead? Restarting pool" % pid)
-                self._restart()
-
-    def full(self):
-        return len(self._processes.values()) >= self.limit
-
-    def wait_for_result(self):
-        """Waits for the first process in the pool to finish.
-
-        This operation is blocking.
-
-        """
-        while True:
-            if self.reap():
-                break
-            #self._reap_zombies()
-
-    def reap(self):
-        self.logger.debug("Reaping processes...")
-        processes_reaped = 0
-        for process_no, entry in enumerate(self._processes.items()):
-            task_id, process_info = entry
-            result, task_name = process_info
-            try:
-                ret_value = result.get(timeout=0.3)
-            except multiprocessing.TimeoutError:
-                continue
-            else:
-                self.on_return(ret_value, task_name, task_id)
-                processes_reaped += 1
-        return processes_reaped
-
-    def get_worker_pids(self):
-        """Returns the process id's of all the pool workers.
-
-        :rtype: list
-
-        """
-        return [process.pid for process in self._pool._pool]
-
-    def on_ready(self, ret_value, task_name, task_id):
-        """What to do when a worker returns with a result.
-
-        If :attr:`done_msg` is defined, it will log this
-        format string, with level ``logging.INFO``,
-        using these format variables:
-
-            * %(name)
-
-                The name of the task completed
-
-            * %(id)
-
-                The UUID of the task completed.
-
-            * %(return_value)
-
-                Return value of the task function.
-
-        """
-        if self.done_msg:
-            from celery.worker import ExcInfo
-            msg = self.done_msg % {
-                    "name": task_name,
-                    "id": task_id,
-                    "return_value": ret_value}
-            if isinstance(ret_value, ExcInfo):
-                self.logger.error(msg)
-                if SEND_CELERY_TASK_ERROR_EMAILS is True:
-                    mail_admins(msg, ret_value.traceback, fail_silently=True)
-            else:
-                self.logger.info(msg)
-=======
 class ExceptionInfo(object):
     def __init__(self, exc_info):
         type_, exception, tb = exc_info
@@ -266,5 +62,4 @@
         self.traceback = '\n'.join(traceback.format_exception(*exc_info))
         
     def __str__(self):
-        return str(self.exception)
->>>>>>> 8764717f
+        return str(self.exception)