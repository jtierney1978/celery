--- conflicted
+++ resolved
@@ -87,12 +87,7 @@
         )
 
     def setup_logging_subsystem(self, loglevel=None, logfile=None,
-<<<<<<< HEAD
-            format=None, colorize=None, **kwargs):
-        print('SETUP LOGGING SUBSYSTEM: %r' % (Logging._setup, ))
-=======
                                 format=None, colorize=None, **kwargs):
->>>>>>> 075674a2
         if Logging._setup:
             return
         Logging._setup = True
