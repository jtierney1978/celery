--- conflicted
+++ resolved
@@ -184,197 +184,6 @@
         return self
 
 
-<<<<<<< HEAD
-=======
-class TaskProducer(Producer):
-    app = None
-    auto_declare = False
-    retry = False
-    retry_policy = None
-    utc = True
-    event_dispatcher = None
-    send_sent_event = False
-
-    def __init__(self, channel=None, exchange=None, *args, **kwargs):
-        self.retry = kwargs.pop('retry', self.retry)
-        self.retry_policy = kwargs.pop('retry_policy',
-                                       self.retry_policy or {})
-        self.send_sent_event = kwargs.pop('send_sent_event',
-                                          self.send_sent_event)
-        exchange = exchange or self.exchange
-        self.queues = self.app.amqp.queues  # shortcut
-        self.default_queue = self.app.amqp.default_queue
-        super(TaskProducer, self).__init__(channel, exchange, *args, **kwargs)
-
-    def publish_task(self, task_name, task_args=None, task_kwargs=None,
-                     countdown=None, eta=None, task_id=None, group_id=None,
-                     taskset_id=None,  # compat alias to group_id
-                     expires=None, exchange=None, exchange_type=None,
-                     event_dispatcher=None, retry=None, retry_policy=None,
-                     queue=None, now=None, retries=0, chord=None,
-                     callbacks=None, errbacks=None, routing_key=None,
-                     serializer=None, delivery_mode=None, compression=None,
-                     reply_to=None, time_limit=None, soft_time_limit=None,
-                     declare=None, headers=None,
-                     send_before_publish=signals.before_task_publish.send,
-                     before_receivers=signals.before_task_publish.receivers,
-                     send_after_publish=signals.after_task_publish.send,
-                     after_receivers=signals.after_task_publish.receivers,
-                     send_task_sent=signals.task_sent.send,  # XXX deprecated
-                     sent_receivers=signals.task_sent.receivers,
-                     **kwargs):
-        """Send task message."""
-        retry = self.retry if retry is None else retry
-
-        qname = queue
-        if queue is None and exchange is None:
-            queue = self.default_queue
-        if queue is not None:
-            if isinstance(queue, string_t):
-                qname, queue = queue, self.queues[queue]
-            else:
-                qname = queue.name
-            exchange = exchange or queue.exchange.name
-            routing_key = routing_key or queue.routing_key
-        if declare is None and queue and not isinstance(queue, Broadcast):
-            declare = [queue]
-
-        # merge default and custom policy
-        retry = self.retry if retry is None else retry
-        _rp = (dict(self.retry_policy, **retry_policy) if retry_policy
-               else self.retry_policy)
-        task_id = task_id or uuid()
-        task_args = task_args or []
-        task_kwargs = task_kwargs or {}
-        if not isinstance(task_args, (list, tuple)):
-            raise ValueError('task args must be a list or tuple')
-        if not isinstance(task_kwargs, dict):
-            raise ValueError('task kwargs must be a dictionary')
-        if countdown:  # Convert countdown to ETA.
-            now = now or self.app.now()
-            eta = now + timedelta(seconds=countdown)
-            if self.utc:
-                eta = eta.replace(tzinfo=self.app.timezone)
-        if isinstance(expires, (int, float)):
-            now = now or self.app.now()
-            expires = now + timedelta(seconds=expires)
-            if self.utc:
-                expires = expires.replace(tzinfo=self.app.timezone)
-        eta = eta and eta.isoformat()
-        expires = expires and expires.isoformat()
-
-        body = {
-            'task': task_name,
-            'id': task_id,
-            'args': task_args,
-            'kwargs': task_kwargs,
-            'retries': retries or 0,
-            'eta': eta,
-            'expires': expires,
-            'utc': self.utc,
-            'callbacks': callbacks,
-            'errbacks': errbacks,
-            'timelimit': (time_limit, soft_time_limit),
-            'taskset': group_id or taskset_id,
-            'chord': chord,
-        }
-
-        if before_receivers:
-            send_before_publish(
-                sender=task_name, body=body,
-                exchange=exchange,
-                routing_key=routing_key,
-                declare=declare,
-                headers=headers,
-                properties=kwargs,
-                retry_policy=retry_policy,
-            )
-
-        self.publish(
-            body,
-            exchange=exchange, routing_key=routing_key,
-            serializer=serializer or self.serializer,
-            compression=compression or self.compression,
-            headers=headers,
-            retry=retry, retry_policy=_rp,
-            reply_to=reply_to,
-            correlation_id=task_id,
-            delivery_mode=delivery_mode, declare=declare,
-            **kwargs
-        )
-
-        if after_receivers:
-            send_after_publish(sender=task_name, body=body,
-                               exchange=exchange, routing_key=routing_key)
-
-        if sent_receivers:  # XXX deprecated
-            send_task_sent(sender=task_name, task_id=task_id,
-                           task=task_name, args=task_args,
-                           kwargs=task_kwargs, eta=eta,
-                           taskset=group_id or taskset_id)
-        if self.send_sent_event:
-            evd = event_dispatcher or self.event_dispatcher
-            exname = exchange or self.exchange
-            if isinstance(exname, Exchange):
-                exname = exname.name
-            evd.publish(
-                'task-sent',
-                {
-                    'uuid': task_id,
-                    'name': task_name,
-                    'args': safe_repr(task_args),
-                    'kwargs': safe_repr(task_kwargs),
-                    'retries': retries,
-                    'eta': eta,
-                    'expires': expires,
-                    'queue': qname,
-                    'exchange': exname,
-                    'routing_key': routing_key,
-                },
-                self, retry=retry, retry_policy=retry_policy,
-            )
-        return task_id
-    delay_task = publish_task   # XXX Compat
-
-    @cached_property
-    def event_dispatcher(self):
-        # We call Dispatcher.publish with a custom producer
-        # so don't need the dispatcher to be "enabled".
-        return self.app.events.Dispatcher(enabled=False)
-
-
-class TaskPublisher(TaskProducer):
-    """Deprecated version of :class:`TaskProducer`."""
-
-    def __init__(self, channel=None, exchange=None, *args, **kwargs):
-        self.app = app_or_default(kwargs.pop('app', self.app))
-        self.retry = kwargs.pop('retry', self.retry)
-        self.retry_policy = kwargs.pop('retry_policy',
-                                       self.retry_policy or {})
-        exchange = exchange or self.exchange
-        if not isinstance(exchange, Exchange):
-            exchange = Exchange(exchange,
-                                kwargs.pop('exchange_type', 'direct'))
-        self.queues = self.app.amqp.queues  # shortcut
-        super(TaskPublisher, self).__init__(channel, exchange, *args, **kwargs)
-
-
-class TaskConsumer(Consumer):
-    app = None
-
-    def __init__(self, channel, queues=None, app=None, accept=None, **kw):
-        self.app = app or self.app
-        if accept is None:
-            accept = self.app.conf.CELERY_ACCEPT_CONTENT
-        super(TaskConsumer, self).__init__(
-            channel,
-            queues or list(self.app.amqp.queues.consume_from.values()),
-            accept=accept,
-            **kw
-        )
-
-
->>>>>>> f1e33abc
 class AMQP(object):
     Connection = Connection
     Consumer = Consumer
@@ -440,7 +249,6 @@
                               self.app.either('CELERY_CREATE_MISSING_QUEUES',
                                               create_missing), app=self.app)
 
-<<<<<<< HEAD
     def TaskConsumer(self, channel, queues=None, accept=None, **kw):
         if accept is None:
             accept = self.app.conf.CELERY_ACCEPT_CONTENT
@@ -448,35 +256,6 @@
             channel, accept=accept,
             queues=queues or list(self.queues.consume_from.values()),
             **kw
-=======
-    @cached_property
-    def TaskConsumer(self):
-        """Return consumer configured to consume from the queues
-        we are configured for (``app.amqp.queues.consume_from``)."""
-        return self.app.subclass_with_self(self.consumer_cls,
-                                           reverse='amqp.TaskConsumer')
-    get_task_consumer = TaskConsumer  # XXX compat
-
-    @cached_property
-    def TaskProducer(self):
-        """Return publisher used to send tasks.
-
-        You should use `app.send_task` instead.
-
-        """
-        conf = self.app.conf
-        return self.app.subclass_with_self(
-            self.producer_cls,
-            reverse='amqp.TaskProducer',
-            exchange=self.default_exchange,
-            routing_key=conf.CELERY_DEFAULT_ROUTING_KEY,
-            serializer=conf.CELERY_TASK_SERIALIZER,
-            compression=conf.CELERY_MESSAGE_COMPRESSION,
-            retry=conf.CELERY_TASK_PUBLISH_RETRY,
-            retry_policy=conf.CELERY_TASK_PUBLISH_RETRY_POLICY,
-            send_sent_event=conf.CELERY_SEND_TASK_SENT_EVENT,
-            utc=conf.CELERY_ENABLE_UTC,
->>>>>>> f1e33abc
         )
 
     @cached_property
