--- conflicted
+++ resolved
@@ -1,87 +1,4 @@
-<<<<<<< HEAD
-import socket
-=======
-import sys
->>>>>>> 6f5313f3
-
-from celery.app import app_or_default
 from celery.worker.control.registry import Panel
 
-<<<<<<< HEAD
 # Loads the built-in remote control commands
-__import__("celery.worker.control.builtins")
-=======
-__import__("celery.worker.control.builtins")
-
-
-class ControlDispatch(object):
-    """Execute worker control panel commands."""
-    Panel = Panel
-    ReplyPublisher = ControlReplyPublisher
-
-    def __init__(self, logger=None, hostname=None, listener=None, app=None):
-        self.app = app_or_default(app)
-        self.logger = logger or self.app.log.get_default_logger()
-        self.hostname = hostname
-        self.listener = listener
-        self.panel = self.Panel(self.logger, self.listener, self.hostname,
-                                app=self.app)
-
-    def reply(self, data, exchange, routing_key, **kwargs):
-
-        def _do_reply(connection=None, connect_timeout=None):
-            crq = self.ReplyPublisher(connection, exchange=exchange)
-            try:
-                crq.send(data, routing_key=routing_key)
-            finally:
-                crq.close()
-
-        self.app.with_default_connection(_do_reply)(**kwargs)
-
-    def dispatch_from_message(self, message):
-        """Dispatch by using message data received by the broker.
-
-        Example:
-
-            >>> def receive_message(message_data, message):
-            ...     control = message_data.get("control")
-            ...     if control:
-            ...         ControlDispatch().dispatch_from_message(control)
-
-        """
-        message = dict(message)             # don't modify callers message.
-        command = message.pop("command")
-        destination = message.pop("destination", None)
-        reply_to = message.pop("reply_to", None)
-        if not destination or self.hostname in destination:
-            return self.execute(command, message, reply_to=reply_to)
-
-    def execute(self, command, kwargs=None, reply_to=None):
-        """Execute control command by name and keyword arguments.
-
-        :param command: Name of the command to execute.
-        :param kwargs: Keyword arguments.
-
-        """
-        kwargs = kwargs or {}
-        control = None
-        try:
-            control = self.panel[command]
-        except KeyError:
-            self.logger.error("No such control command: %s" % command)
-        else:
-            try:
-                reply = control(self.panel, **kwdict(kwargs))
-            except SystemExit:
-                raise
-            except Exception, exc:
-                self.logger.error(
-                        "Error running control command %s kwargs=%s: %s" % (
-                            command, kwargs, exc), exc_info=sys.exc_info())
-                reply = {"error": str(exc)}
-            if reply_to:
-                self.reply({self.hostname: reply},
-                           exchange=reply_to["exchange"],
-                           routing_key=reply_to["routing_key"])
-            return reply
->>>>>>> 6f5313f3
+__import__("celery.worker.control.builtins")