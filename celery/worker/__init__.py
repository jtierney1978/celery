# -*- coding: utf-8 -*-
"""
    celery.worker
    ~~~~~~~~~~~~~

    :class:`WorkController` can be used to instantiate in-process workers.

    The worker consists of several components, all managed by boot-steps
    (mod:`celery.bootsteps`).

"""
from __future__ import absolute_import

import socket
import sys
import traceback

from billiard import cpu_count
from kombu.syn import detect_environment
from kombu.utils.finalize import Finalize

from celery import bootsteps
from celery import concurrency as _concurrency
from celery import platforms
from celery import signals
from celery.app import app_or_default
from celery.app.abstract import configurated, from_config
from celery.exceptions import (
    ImproperlyConfigured, SystemTerminate, TaskRevokedError,
)
from celery.utils import worker_direct
from celery.utils.imports import reload_from_cwd
from celery.utils.log import mlevel, worker_logger as logger

from . import state

UNKNOWN_QUEUE = """\
Trying to select queue subset of {0!r}, but queue {1} is not
defined in the CELERY_QUEUES setting.

If you want to automatically declare unknown queues you can
enable the CELERY_CREATE_MISSING_QUEUES setting.
"""

<<<<<<< HEAD
logger = get_logger(__name__)


class Namespace(bootsteps.Namespace):
    """This is the boot-step namespace of the :class:`WorkController`.

    It loads modules from :setting:`CELERYD_BOOT_STEPS`, and its
    own set of built-in boot-step modules.

    """
    name = 'worker'
    builtin_boot_steps = ('celery.worker.components',
                          'celery.worker.autoscale',
                          'celery.worker.autoreload',
                          'celery.worker.consumer',
                          'celery.worker.mediator', 
                          'celery.worker.actorsbootstrap')

    def modules(self):
        return self.builtin_boot_steps + self.app.conf.CELERYD_BOOT_STEPS

=======
>>>>>>> f70c4aac

class WorkController(configurated):
    """Unmanaged worker instance."""
    app = None
    concurrency = from_config()
    loglevel = from_config('log_level')
    logfile = from_config('log_file')
    send_events = from_config()
    pool_cls = from_config('pool')
    consumer_cls = from_config('consumer')
    actors_manager_cls = from_config('actors_manager')
    mediator_cls = from_config('mediator')
    timer_cls = from_config('timer')
    timer_precision = from_config('timer_precision')
    autoscaler_cls = from_config('autoscaler')
    autoreloader_cls = from_config('autoreloader')
    schedule_filename = from_config()
    scheduler_cls = from_config('celerybeat_scheduler')
    task_time_limit = from_config()
    task_soft_time_limit = from_config()
    max_tasks_per_child = from_config()
    pool_putlocks = from_config()
    pool_restarts = from_config()
    force_execv = from_config()
    prefetch_multiplier = from_config()
    state_db = from_config()
    disable_rate_limits = from_config()
    worker_lost_wait = from_config()

<<<<<<< HEAD
    _state = None
    _running = 0
    on_consumer_ready_callbacks = None
=======
>>>>>>> f70c4aac
    pidlock = None

    class Namespace(bootsteps.Namespace):
        """This is the boot-step namespace of the :class:`WorkController`.

        It loads modules from :setting:`CELERYD_BOOT_STEPS`, and its
        own set of built-in boot-step modules.

        """
        name = 'Worker'
        default_steps = set([
            'celery.worker.components:Hub',
            'celery.worker.components:Queues',
            'celery.worker.components:Pool',
            'celery.worker.components:Beat',
            'celery.worker.components:Timers',
            'celery.worker.components:StateDB',
            'celery.worker.components:Consumer',
            'celery.worker.autoscale:WorkerComponent',
            'celery.worker.autoreload:WorkerComponent',
            'celery.worker.mediator:WorkerComponent',

        ])

    def __init__(self, app=None, hostname=None, **kwargs):
        self.on_consumer_ready_callbacks = []
        self.app = app_or_default(app or self.app)
        self.hostname = hostname or socket.gethostname()
        self.app.loader.init_worker()
        self.on_before_init(**kwargs)

        self._finalize = Finalize(self, self.stop, exitpriority=1)
        self.setup_instance(**self.prepare_args(**kwargs))

<<<<<<< HEAD
    def on_before_init(self, **kwargs):
        pass

    def on_start(self):
        pass

    def on_consumer_ready(self, consumer):
        [callback(consumer) for callback in self.on_consumer_ready_callbacks] 

=======
>>>>>>> f70c4aac
    def setup_instance(self, queues=None, ready_callback=None,
            pidfile=None, include=None, **kwargs):
        self.pidfile = pidfile
        self.setup_defaults(kwargs, namespace='celeryd')
        self.setup_queues(queues)
        self.setup_includes(include)

        # Set default concurrency
        if not self.concurrency:
            try:
                self.concurrency = cpu_count()
            except NotImplementedError:
                self.concurrency = 2

        # Options
        self.loglevel = mlevel(self.loglevel)
        if ready_callback:
            self.on_consumer_ready_callbacks.append(ready_callback)
        self.ready_callback = self.on_consumer_ready
        self.use_eventloop = self.should_use_eventloop()
        self.options = kwargs

        signals.worker_init.send(sender=self)

        # Initialize boot steps
        self.pool_cls = _concurrency.get_implementation(self.pool_cls)
        self.steps = []
        self.on_init_namespace()
        self.namespace = self.Namespace(app=self.app,
                                        on_start=self.on_start,
                                        on_close=self.on_close,
                                        on_stopped=self.on_stopped)
        self.namespace.apply(self, **kwargs)

    def on_init_namespace(self):
        pass

    def on_before_init(self, **kwargs):
        pass

    def on_start(self):
        if self.pidfile:
            self.pidlock = platforms.create_pidlock(self.pidfile)

    def on_consumer_ready(self, consumer):
        pass

    def on_close(self):
        self.app.loader.shutdown_worker()

    def on_stopped(self):
        self.timer.stop()
        self.consumer.shutdown()

        if self.pidlock:
            self.pidlock.release()

    def setup_queues(self, queues):
        if isinstance(queues, basestring):
            queues = queues.split(',')
        self.queues = queues
        try:
            self.app.select_queues(queues)
        except KeyError as exc:
            raise ImproperlyConfigured(
                    UNKNOWN_QUEUE.format(queues, exc))
        if self.app.conf.CELERY_WORKER_DIRECT:
            self.app.amqp.queues.select_add(worker_direct(self.hostname))

    def setup_includes(self, includes):
        # Update celery_include to have all known task modules, so that we
        # ensure all task modules are imported in case an execv happens.
        inc = self.app.conf.CELERY_INCLUDE
        if includes:
            if isinstance(includes, basestring):
                includes = includes.split(',')
            inc = self.app.conf.CELERY_INCLUDE = tuple(inc) + tuple(includes)
        self.include = includes
        task_modules = set(task.__class__.__module__
                            for task in self.app.tasks.itervalues())
        self.app.conf.CELERY_INCLUDE = tuple(set(inc) | task_modules)

    def prepare_args(self, **kwargs):
        return kwargs

    def start(self):
        """Starts the workers main loop."""
        try:
<<<<<<< HEAD
            print self.components
            for i, component in enumerate(self.components):
                logger.debug('Starting %s...', qualname(component))
                self._running = i + 1
                if component:
                    component.start()
                logger.debug('%s OK!', qualname(component))
=======
            self.namespace.start(self)
>>>>>>> f70c4aac
        except SystemTerminate:
            self.terminate()
        except Exception as exc:
            logger.error('Unrecoverable error: %r', exc, exc_info=True)
            self.stop()
        except (KeyboardInterrupt, SystemExit):
            self.stop()

    def process_task_sem(self, req):
        return self._quick_acquire(self.process_task, req)

    def process_task(self, req):
        """Process task by sending it to the pool of workers."""
        try:
            req.execute_using_pool(self.pool)
        except TaskRevokedError:
            try:
                self._quick_release()   # Issue 877
            except AttributeError:
                pass
        except Exception as exc:
            logger.critical('Internal error: %r\n%s',
                            exc, traceback.format_exc(), exc_info=True)
        except SystemTerminate:
            self.terminate()
            raise
        except BaseException as exc:
            self.stop()
            raise exc

    def signal_consumer_close(self):
        try:
            self.consumer.close()
        except AttributeError:
            pass

    def should_use_eventloop(self):
        return (detect_environment() == 'default' and
                self.app.connection().is_evented and not self.app.IS_WINDOWS)

    def stop(self, in_sighandler=False):
        """Graceful shutdown of the worker server."""
        self.signal_consumer_close()
        if not in_sighandler or self.pool.signal_safe:
            self._shutdown(warm=True)

    def terminate(self, in_sighandler=False):
        """Not so graceful shutdown of the worker server."""
        self.signal_consumer_close()
        if not in_sighandler or self.pool.signal_safe:
            self._shutdown(warm=False)

    def _shutdown(self, warm=True):
        self.namespace.stop(self, terminate=not warm)
        self.namespace.join()

    def reload(self, modules=None, reload=False, reloader=None):
        modules = self.app.loader.task_modules if modules is None else modules
        imp = self.app.loader.import_from_cwd

        for module in set(modules or ()):
            if module not in sys.modules:
                logger.debug('importing module %s', module)
                imp(module)
            elif reload:
                logger.debug('reloading module %s', module)
                reload_from_cwd(sys.modules[module], reloader)
        self.pool.restart()

    @property
    def _state(self):
        return self.namespace.state

    @property
    def state(self):
        return state<|MERGE_RESOLUTION|>--- conflicted
+++ resolved
@@ -42,30 +42,6 @@
 enable the CELERY_CREATE_MISSING_QUEUES setting.
 """
 
-<<<<<<< HEAD
-logger = get_logger(__name__)
-
-
-class Namespace(bootsteps.Namespace):
-    """This is the boot-step namespace of the :class:`WorkController`.
-
-    It loads modules from :setting:`CELERYD_BOOT_STEPS`, and its
-    own set of built-in boot-step modules.
-
-    """
-    name = 'worker'
-    builtin_boot_steps = ('celery.worker.components',
-                          'celery.worker.autoscale',
-                          'celery.worker.autoreload',
-                          'celery.worker.consumer',
-                          'celery.worker.mediator', 
-                          'celery.worker.actorsbootstrap')
-
-    def modules(self):
-        return self.builtin_boot_steps + self.app.conf.CELERYD_BOOT_STEPS
-
-=======
->>>>>>> f70c4aac
 
 class WorkController(configurated):
     """Unmanaged worker instance."""
@@ -76,7 +52,6 @@
     send_events = from_config()
     pool_cls = from_config('pool')
     consumer_cls = from_config('consumer')
-    actors_manager_cls = from_config('actors_manager')
     mediator_cls = from_config('mediator')
     timer_cls = from_config('timer')
     timer_precision = from_config('timer_precision')
@@ -95,12 +70,6 @@
     disable_rate_limits = from_config()
     worker_lost_wait = from_config()
 
-<<<<<<< HEAD
-    _state = None
-    _running = 0
-    on_consumer_ready_callbacks = None
-=======
->>>>>>> f70c4aac
     pidlock = None
 
     class Namespace(bootsteps.Namespace):
@@ -126,7 +95,6 @@
         ])
 
     def __init__(self, app=None, hostname=None, **kwargs):
-        self.on_consumer_ready_callbacks = []
         self.app = app_or_default(app or self.app)
         self.hostname = hostname or socket.gethostname()
         self.app.loader.init_worker()
@@ -135,18 +103,6 @@
         self._finalize = Finalize(self, self.stop, exitpriority=1)
         self.setup_instance(**self.prepare_args(**kwargs))
 
-<<<<<<< HEAD
-    def on_before_init(self, **kwargs):
-        pass
-
-    def on_start(self):
-        pass
-
-    def on_consumer_ready(self, consumer):
-        [callback(consumer) for callback in self.on_consumer_ready_callbacks] 
-
-=======
->>>>>>> f70c4aac
     def setup_instance(self, queues=None, ready_callback=None,
             pidfile=None, include=None, **kwargs):
         self.pidfile = pidfile
@@ -163,9 +119,7 @@
 
         # Options
         self.loglevel = mlevel(self.loglevel)
-        if ready_callback:
-            self.on_consumer_ready_callbacks.append(ready_callback)
-        self.ready_callback = self.on_consumer_ready
+        self.ready_callback = ready_callback or self.on_consumer_ready
         self.use_eventloop = self.should_use_eventloop()
         self.options = kwargs
 
@@ -235,17 +189,7 @@
     def start(self):
         """Starts the workers main loop."""
         try:
-<<<<<<< HEAD
-            print self.components
-            for i, component in enumerate(self.components):
-                logger.debug('Starting %s...', qualname(component))
-                self._running = i + 1
-                if component:
-                    component.start()
-                logger.debug('%s OK!', qualname(component))
-=======
             self.namespace.start(self)
->>>>>>> f70c4aac
         except SystemTerminate:
             self.terminate()
         except Exception as exc:
