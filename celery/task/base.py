import sys
import warnings
from datetime import timedelta

from celery import conf
from celery.log import setup_task_logger
from celery.utils.timeutils import timedelta_seconds
from celery.result import BaseAsyncResult, EagerResult
from celery.execute import apply_async, apply
from celery.registry import tasks
from celery.backends import default_backend
from celery.messaging import TaskPublisher, TaskConsumer
from celery.messaging import establish_connection as _establish_connection
from celery.exceptions import MaxRetriesExceededError, RetryTaskError

<<<<<<< HEAD
from celery.schedules import schedule

PERIODIC_DEPRECATION_TEXT = """\
Periodic task classes has been deprecated and will be removed
in celery v1.4.

Please use the CELERYBEAT_SCHEDULE setting instead:

    CELERYBEAT_SCHEDULE = {
        name: dict(name=task_name, schedule=run_every,
                   args=(), kwargs={}, options={}, relative=False)
    }

"""
=======
from celery.task.schedules import schedule
from celery.task.sets import TaskSet, subtask
>>>>>>> 33a1a7de


class TaskType(type):
    """Metaclass for tasks.

    Automatically registers the task in the task registry, except
    if the ``abstract`` attribute is set.

    If no ``name`` attribute is provided, the name is automatically
    set to the name of the module it was defined in, and the class name.

    """

    def __new__(cls, name, bases, attrs):
        super_new = super(TaskType, cls).__new__
        task_module = attrs["__module__"]

        # Abstract class, remove the abstract attribute so
        # any class inheriting from this won't be abstract by default.
        if attrs.pop("abstract", None) or not attrs.get("autoregister", True):
            return super_new(cls, name, bases, attrs)

        # Automatically generate missing name.
        if not attrs.get("name"):
            task_module = sys.modules[task_module]
            task_name = ".".join([task_module.__name__, name])
            attrs["name"] = task_name

        # Because of the way import happens (recursively)
        # we may or may not be the first time the task tries to register
        # with the framework. There should only be one class for each task
        # name, so we always return the registered version.

        task_name = attrs["name"]
        if task_name not in tasks:
            task_cls = super_new(cls, name, bases, attrs)
            tasks.register(task_cls)
        return tasks[task_name].__class__


class Task(object):
    """A celery task.

    All subclasses of :class:`Task` must define the :meth:`run` method,
    which is the actual method the ``celery`` daemon executes.

    The :meth:`run` method can take use of the default keyword arguments,
    as listed in the :meth:`run` documentation.

    The resulting class is callable, which if called will apply the
    :meth:`run` method.

    .. attribute:: name

        Name of the task.

    .. attribute:: abstract

        If ``True`` the task is an abstract base class.

    .. attribute:: type

        The type of task, currently this can be ``regular``, or ``periodic``,
        however if you want a periodic task, you should subclass
        :class:`PeriodicTask` instead.

    .. attribute:: routing_key

        Override the global default ``routing_key`` for this task.

    .. attribute:: exchange

        Override the global default ``exchange`` for this task.

    .. attribute:: exchange_type

        Override the global default exchange type for this task.

    .. attribute:: delivery_mode

        Override the global default delivery mode for this task.
        By default this is set to ``2`` (persistent). You can change this
        to ``1`` to get non-persistent behavior, which means the messages
        are lost if the broker is restarted.

    .. attribute:: mandatory

        Mandatory message routing. An exception will be raised if the task
        can't be routed to a queue.

    .. attribute:: immediate:

        Request immediate delivery. An exception will be raised if the task
        can't be routed to a worker immediately.

    .. attribute:: priority:

        The message priority. A number from ``0`` to ``9``, where ``0`` is the
        highest. Note that RabbitMQ doesn't support priorities yet.

    .. attribute:: max_retries

        Maximum number of retries before giving up.
        If set to ``None``, it will never stop retrying.

    .. attribute:: default_retry_delay

        Default time in seconds before a retry of the task should be
        executed. Default is a 1 minute delay.

    .. attribute:: rate_limit

        Set the rate limit for this task type, Examples: ``None`` (no rate
        limit), ``"100/s"`` (hundred tasks a second), ``"100/m"`` (hundred
        tasks a minute), ``"100/h"`` (hundred tasks an hour)

    .. attribute:: ignore_result

        Don't store the return value of this task.

    .. attribute:: disable_error_emails

        Disable all error e-mails for this task (only applicable if
        ``settings.SEND_CELERY_ERROR_EMAILS`` is on.)

    .. attribute:: serializer

        The name of a serializer that has been registered with
        :mod:`carrot.serialization.registry`. Example: ``"json"``.

    .. attribute:: backend

        The result store backend used for this task.

    .. attribute:: autoregister

        If ``True`` the task is automatically registered in the task
        registry, which is the default behaviour.

    .. attribute:: track_started

        If ``True`` the task will report its status as "started"
        when the task is executed by a worker.
        The default value is ``False`` as the normal behaviour is to not
        report that level of granularity. Tasks are either pending, finished,
        or waiting to be retried. Having a "started" status can be useful for
        when there are long running tasks and there is a need to report which
        task is currently running.

        The global default can be overridden by the ``CELERY_TRACK_STARTED``
        setting.

    .. attribute:: acks_late

        If set to ``True`` messages for this task will be acknowledged
        **after** the task has been executed, not *just before*, which is
        the default behavior.

        Note that this means the task may be executed twice if the worker
        crashes in the middle of execution, which may be acceptable for some
        applications.

        The global default can be overriden by the ``CELERY_ACKS_LATE``
        setting.

    """
    __metaclass__ = TaskType

    name = None
    abstract = True
    autoregister = True
    type = "regular"
    exchange = None
    routing_key = None
    immediate = False
    mandatory = False
    priority = None
    ignore_result = conf.IGNORE_RESULT
    disable_error_emails = False
    max_retries = 3
    default_retry_delay = 3 * 60
    serializer = conf.TASK_SERIALIZER
    rate_limit = conf.DEFAULT_RATE_LIMIT
    backend = default_backend
    exchange_type = conf.DEFAULT_EXCHANGE_TYPE
    delivery_mode = conf.DEFAULT_DELIVERY_MODE
    track_started = conf.TRACK_STARTED
    acks_late = conf.ACKS_LATE

    MaxRetriesExceededError = MaxRetriesExceededError

    def __call__(self, *args, **kwargs):
        return self.run(*args, **kwargs)

    def run(self, *args, **kwargs):
        """The body of the task executed by the worker.

        The following standard keyword arguments are reserved and is passed
        by the worker if the function/method supports them:

            * task_id
            * task_name
            * task_retries
            * task_is_eager
            * logfile
            * loglevel
            * delivery_info

        Additional standard keyword arguments may be added in the future.
        To take these default arguments, the task can either list the ones
        it wants explicitly or just take an arbitrary list of keyword
        arguments (\*\*kwargs).

        """
        raise NotImplementedError("Tasks must define the run method.")

    @classmethod
    def get_logger(self, loglevel=None, logfile=None, **kwargs):
        """Get task-aware logger object.

        See :func:`celery.log.setup_task_logger`.

        """
        return setup_task_logger(loglevel=loglevel, logfile=logfile,
                                 task_kwargs=kwargs)

    @classmethod
    def establish_connection(self,
            connect_timeout=conf.BROKER_CONNECTION_TIMEOUT):
        """Establish a connection to the message broker."""
        return _establish_connection(connect_timeout)

    @classmethod
    def get_publisher(self, connection=None, exchange=None,
            connect_timeout=conf.BROKER_CONNECTION_TIMEOUT,
            exchange_type=None):
        """Get a celery task message publisher.

        :rtype: :class:`celery.messaging.TaskPublisher`.

        Please be sure to close the AMQP connection when you're done
        with this object, i.e.:

            >>> publisher = self.get_publisher()
            >>> # do something with publisher
            >>> publisher.connection.close()

        """
        if exchange is None:
            exchange = self.exchange
        if exchange_type is None:
            exchange_type = self.exchange_type
        connection = connection or self.establish_connection(connect_timeout)
        return TaskPublisher(connection=connection,
                             exchange=exchange,
                             exchange_type=exchange_type,
                             routing_key=self.routing_key)

    @classmethod
    def get_consumer(self, connection=None,
            connect_timeout=conf.BROKER_CONNECTION_TIMEOUT):
        """Get a celery task message consumer.

        :rtype: :class:`celery.messaging.TaskConsumer`.

        Please be sure to close the AMQP connection when you're done
        with this object. i.e.:

            >>> consumer = self.get_consumer()
            >>> # do something with consumer
            >>> consumer.connection.close()

        """
        connection = connection or self.establish_connection(connect_timeout)
        return TaskConsumer(connection=connection, exchange=self.exchange,
                            routing_key=self.routing_key)

    @classmethod
    def delay(self, *args, **kwargs):
        """Shortcut to :meth:`apply_async`, with star arguments,
        but doesn't support the extra options.

        :param \*args: positional arguments passed on to the task.
        :param \*\*kwargs: keyword arguments passed on to the task.

        :returns: :class:`celery.result.AsyncResult`

        """
        return self.apply_async(args, kwargs)

    @classmethod
    def apply_async(self, args=None, kwargs=None, **options):
        """Delay this task for execution by the ``celery`` daemon(s).

        :param args: positional arguments passed on to the task.
        :param kwargs: keyword arguments passed on to the task.
        :keyword \*\*options: Any keyword arguments to pass on to
            :func:`celery.execute.apply_async`.

        See :func:`celery.execute.apply_async` for more information.

        :rtype: :class:`celery.result.AsyncResult`


        """
        return apply_async(self, args, kwargs, **options)

    @classmethod
    def retry(self, args=None, kwargs=None, exc=None, throw=True, **options):
        """Retry the task.

        :param args: Positional arguments to retry with.
        :param kwargs: Keyword arguments to retry with.
        :keyword exc: Optional exception to raise instead of
            :exc:`~celery.exceptions.MaxRetriesExceededError` when the max
            restart limit has been exceeded.
        :keyword countdown: Time in seconds to delay the retry for.
        :keyword eta: Explicit time and date to run the retry at (must be a
            :class:`datetime.datetime` instance).
        :keyword \*\*options: Any extra options to pass on to
            meth:`apply_async`. See :func:`celery.execute.apply_async`.
        :keyword throw: If this is ``False``, do not raise the
            :exc:`~celery.exceptions.RetryTaskError` exception,
            that tells the worker to mark the task as being retried.
            Note that this means the task will be marked as failed
            if the task raises an exception, or successful if it
            returns.

        :raises celery.exceptions.RetryTaskError: To tell the worker that the
            task has been re-sent for retry. This always happens, unless
            the ``throw`` keyword argument has been explicitly set
            to ``False``, and is considered normal operation.

        Example

            >>> class TwitterPostStatusTask(Task):
            ...
            ...     def run(self, username, password, message, **kwargs):
            ...         twitter = Twitter(username, password)
            ...         try:
            ...             twitter.post_status(message)
            ...         except twitter.FailWhale, exc:
            ...             # Retry in 5 minutes.
            ...             self.retry([username, password, message], kwargs,
            ...                        countdown=60 * 5, exc=exc)

        """
        delivery_info = kwargs.pop("delivery_info", {})
        options.setdefault("exchange", delivery_info.get("exchange"))
        options.setdefault("routing_key", delivery_info.get("routing_key"))

        options["retries"] = kwargs.pop("task_retries", 0) + 1
        options["task_id"] = kwargs.pop("task_id", None)
        options["countdown"] = options.get("countdown",
                                           self.default_retry_delay)
        max_exc = exc or self.MaxRetriesExceededError(
                "Can't retry %s[%s] args:%s kwargs:%s" % (
                    self.name, options["task_id"], args, kwargs))
        max_retries = self.max_retries
        if max_retries is not None and options["retries"] > max_retries:
            raise max_exc

        # If task was executed eagerly using apply(),
        # then the retry must also be executed eagerly.
        if kwargs.get("task_is_eager", False):
            result = self.apply(args=args, kwargs=kwargs, **options)
            if isinstance(result, EagerResult):
                return result.get() # propogates exceptions.
            return result

        self.apply_async(args=args, kwargs=kwargs, **options)

        if throw:
            message = "Retry in %d seconds." % options["countdown"]
            raise RetryTaskError(message, exc)

    @classmethod
    def apply(self, args=None, kwargs=None, **options):
        """Execute this task at once, by blocking until the task
        has finished executing.

        :param args: positional arguments passed on to the task.
        :param kwargs: keyword arguments passed on to the task.
        :rtype: :class:`celery.result.EagerResult`

        See :func:`celery.execute.apply`.

        """
        return apply(self, args, kwargs, **options)

    @classmethod
    def AsyncResult(self, task_id):
        """Get AsyncResult instance for this kind of task.

        :param task_id: Task id to get result for.

        """
        return BaseAsyncResult(task_id, backend=self.backend)

    def on_retry(self, exc, task_id, args, kwargs, einfo=None):
        """Retry handler.

        This is run by the worker when the task is to be retried.

        :param exc: The exception sent to :meth:`retry`.
        :param task_id: Unique id of the retried task.
        :param args: Original arguments for the retried task.
        :param kwargs: Original keyword arguments for the retried task.

        :keyword einfo: :class:`~celery.datastructures.ExceptionInfo` instance,
           containing the traceback.

        The return value of this handler is ignored.

        """
        pass

    def after_return(self, status, retval, task_id, args, kwargs, einfo=None):
        """Handler called after the task returns.

        :param status: Current task state.
        :param retval: Task return value/exception.
        :param task_id: Unique id of the task.
        :param args: Original arguments for the task that failed.
        :param kwargs: Original keyword arguments for the task that failed.

        :keyword einfo: :class:`~celery.datastructures.ExceptionInfo` instance,
           containing the traceback (if any).

        The return value of this handler is ignored.

        """
        pass

    def on_failure(self, exc, task_id, args, kwargs, einfo=None):
        """Error handler.

        This is run by the worker when the task fails.

        :param exc: The exception raised by the task.
        :param task_id: Unique id of the failed task.
        :param args: Original arguments for the task that failed.
        :param kwargs: Original keyword arguments for the task that failed.

        :keyword einfo: :class:`~celery.datastructures.ExceptionInfo` instance,
           containing the traceback.

        The return value of this handler is ignored.

        """
        pass

    def on_success(self, retval, task_id, args, kwargs):
        """Success handler.

        Run by the worker if the task executes successfully.

        :param retval: The return value of the task.
        :param task_id: Unique id of the executed task.
        :param args: Original arguments for the executed task.
        :param kwargs: Original keyword arguments for the executed task.

        The return value of this handler is ignored.

        """
        pass

    def execute(self, wrapper, pool, loglevel, logfile):
        """The method the worker calls to execute the task.

        :param wrapper: A :class:`~celery.worker.job.TaskRequest`.
        :param pool: A task pool.
        :param loglevel: Current loglevel.
        :param logfile: Name of the currently used logfile.

        """
        wrapper.execute_using_pool(pool, loglevel, logfile)

    def __repr__(self):
        """repr(task)"""
        try:
            kind = self.__class__.mro()[1].__name__
        except (AttributeError, IndexError):
            kind = "%s(Task)" % self.__class__.__name__
        return "<%s: %s (%s)>" % (kind, self.name, self.type)

    @classmethod
    def subtask(cls, *args, **kwargs):
        """Returns a :class:`~celery.task.sets.subtask` object for
        this task that wraps arguments and execution options
        for a single task invocation."""
        return subtask(cls, *args, **kwargs)


class PeriodicTask(Task):
    """A periodic task is a task that behaves like a :manpage:`cron` job.

    Results of periodic tasks are not stored by default.

    .. attribute:: run_every

        *REQUIRED* Defines how often the task is run (its interval),
        it can be a :class:`~datetime.timedelta` object, a
        :class:`~celery.task.schedules.crontab` object or an integer
        specifying the time in seconds.

    .. attribute:: relative

        If set to ``True``, run times are relative to the time when the
        server was started. This was the previous behaviour, periodic tasks
        are now scheduled by the clock.

    :raises NotImplementedError: if the :attr:`run_every` attribute is
        not defined.

    Example

        >>> from celery.task import tasks, PeriodicTask
        >>> from datetime import timedelta
        >>> class EveryThirtySecondsTask(PeriodicTask):
        ...     run_every = timedelta(seconds=30)
        ...
        ...     def run(self, **kwargs):
        ...         logger = self.get_logger(**kwargs)
        ...         logger.info("Execute every 30 seconds")

        >>> from celery.task import PeriodicTask
        >>> from celery.task.schedules import crontab

        >>> class EveryMondayMorningTask(PeriodicTask):
        ...     run_every = crontab(hour=7, minute=30, day_of_week=1)
        ...
        ...     def run(self, **kwargs):
        ...         logger = self.get_logger(**kwargs)
        ...         logger.info("Execute every Monday at 7:30AM.")

        >>> class EveryMorningTask(PeriodicTask):
        ...     run_every = crontab(hours=7, minute=30)
        ...
        ...     def run(self, **kwargs):
        ...         logger = self.get_logger(**kwargs)
        ...         logger.info("Execute every day at 7:30AM.")

        >>> class EveryQuarterPastTheHourTask(PeriodicTask):
        ...     run_every = crontab(minute=15)
        ...
        ...     def run(self, **kwargs):
        ...         logger = self.get_logger(**kwargs)
        ...         logger.info("Execute every 0:15 past the hour every day.")

    """
    abstract = True
    ignore_result = True
    type = "periodic"
    relative = False

    def __init__(self):
        if not hasattr(self, "run_every"):
            raise NotImplementedError(
                    "Periodic tasks must have a run_every attribute")


        warnings.warn(PERIODIC_DEPRECATION_TEXT,
                        DeprecationWarning)
        conf.CELERYBEAT_SCHEDULE[self.name] = {
                "name": self.name,
                "schedule": self.run_every,
                "args": (),
                "kwargs": {},
                "options": {},
                "relative": self.relative,
        }

        super(PeriodicTask, self).__init__()

    def timedelta_seconds(self, delta):
        """Convert :class:`~datetime.timedelta` to seconds.

        Doesn't account for negative timedeltas.

        """
        return timedelta_seconds(delta)

    def is_due(self, last_run_at):
        """Returns tuple of two items ``(is_due, next_time_to_run)``,
        where next time to run is in seconds.

        e.g.

        * ``(True, 20)``, means the task should be run now, and the next
            time to run is in 20 seconds.

        * ``(False, 12)``, means the task should be run in 12 seconds.

        You can override this to decide the interval at runtime,
        but keep in mind the value of ``CELERYBEAT_MAX_LOOP_INTERVAL``, which
        decides the maximum number of seconds celerybeat can sleep between
        re-checking the periodic task intervals. So if you dynamically change
        the next run at value, and the max interval is set to 5 minutes, it
        will take 5 minutes for the change to take effect, so you may
        consider lowering the value of ``CELERYBEAT_MAX_LOOP_INTERVAL`` if
        responsiveness if of importance to you.

        """
        return self.run_every.is_due(last_run_at)

    def remaining_estimate(self, last_run_at):
        """Returns when the periodic task should run next as a timedelta."""
        return self.run_every.remaining_estimate(last_run_at)<|MERGE_RESOLUTION|>--- conflicted
+++ resolved
@@ -1,20 +1,21 @@
 import sys
 import warnings
+
 from datetime import timedelta
 
 from celery import conf
+from celery.backends import default_backend
+from celery.exceptions import MaxRetriesExceededError, RetryTaskError
+from celery.execute import apply_async, apply
 from celery.log import setup_task_logger
-from celery.utils.timeutils import timedelta_seconds
-from celery.result import BaseAsyncResult, EagerResult
-from celery.execute import apply_async, apply
-from celery.registry import tasks
-from celery.backends import default_backend
 from celery.messaging import TaskPublisher, TaskConsumer
 from celery.messaging import establish_connection as _establish_connection
-from celery.exceptions import MaxRetriesExceededError, RetryTaskError
-
-<<<<<<< HEAD
+from celery.registry import tasks
+from celery.result import BaseAsyncResult, EagerResult
 from celery.schedules import schedule
+from celery.utils.timeutils import timedelta_seconds
+
+from celery.task.sets import TaskSet, subtask
 
 PERIODIC_DEPRECATION_TEXT = """\
 Periodic task classes has been deprecated and will be removed
@@ -28,10 +29,6 @@
     }
 
 """
-=======
-from celery.task.schedules import schedule
-from celery.task.sets import TaskSet, subtask
->>>>>>> 33a1a7de
 
 
 class TaskType(type):
@@ -593,7 +590,6 @@
             raise NotImplementedError(
                     "Periodic tasks must have a run_every attribute")
 
-
         warnings.warn(PERIODIC_DEPRECATION_TEXT,
                         DeprecationWarning)
         conf.CELERYBEAT_SCHEDULE[self.name] = {
