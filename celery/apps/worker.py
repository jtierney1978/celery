--- conflicted
+++ resolved
@@ -19,12 +19,8 @@
 
 from functools import partial
 
-<<<<<<< HEAD
 from billiard import current_process
-=======
-from billiard import cpu_count, current_process
 from kombu.utils.encoding import safe_str
->>>>>>> 5b3eef50
 
 from celery import VERSION_BANNER, platforms, signals
 from celery.app.abstract import from_config
@@ -144,19 +140,7 @@
 
     def on_consumer_ready(self, consumer):
         signals.worker_ready.send(sender=consumer)
-<<<<<<< HEAD
-        print('{0.hostname} ready.'.format(self))
-=======
-        print('celery@%s ready.' % safe_str(self.hostname))
-
-    def init_queues(self):
-        try:
-            self.app.select_queues(self.use_queues)
-        except KeyError, exc:
-            raise ImproperlyConfigured(UNKNOWN_QUEUE % (self.use_queues, exc))
-        if self.app.conf.CELERY_WORKER_DIRECT:
-            self.app.amqp.queues.select_add(worker_direct(self.hostname))
->>>>>>> 5b3eef50
+        print('{0} ready.'.format(safe_str(self.hostname), ))
 
     def setup_logging(self, colorize=None):
         if colorize is None and self.no_color is not None:
