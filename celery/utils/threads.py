# -*- coding: utf-8 -*-
"""
    celery.utils.threads
    ~~~~~~~~~~~~~~~~~~~~

    Threading utilities.

"""
from __future__ import absolute_import, print_function

import os
import sys
import threading
import traceback

from kombu.syn import _detect_environment

from celery.local import Proxy

USE_PURE_LOCALS = os.environ.get('USE_PURE_LOCALS')


<<<<<<< HEAD
class bgThread(threading.Thread):
=======
try:
    TIMEOUT_MAX = threading.TIMEOUT_MAX
except AttributeError:
    TIMEOUT_MAX = 1e10  # noqa


class Event(_Event):

    if not hasattr(_Event, 'is_set'):     # pragma: no cover
        is_set = _Event.isSet


class Thread(_Thread):

    if not hasattr(_Thread, 'is_alive'):  # pragma: no cover
        is_alive = _Thread.isAlive

    if not hasattr(_Thread, 'daemon'):    # pragma: no cover
        daemon = property(_Thread.isDaemon, _Thread.setDaemon)

    if not hasattr(_Thread, 'name'):      # pragma: no cover
        name = property(_Thread.getName, _Thread.setName)


class bgThread(Thread):
>>>>>>> c599c8ba

    def __init__(self, name=None, **kwargs):
        super(bgThread, self).__init__()
        self._is_shutdown = threading.Event()
        self._is_stopped = threading.Event()
        self.daemon = True
        self.name = name or self.__class__.__name__

    def body(self):
        raise NotImplementedError('subclass responsibility')

    def on_crash(self, msg, *fmt, **kwargs):
        print(msg.format(*fmt), file=sys.stderr)
        exc_info = sys.exc_info()
        try:
            traceback.print_exception(exc_info[0], exc_info[1], exc_info[2],
                                      None, sys.stderr)
        finally:
            del(exc_info)

    def run(self):
        body = self.body
        shutdown_set = self._is_shutdown.is_set
        try:
            while not shutdown_set():
                try:
                    body()
                except Exception as exc:
                    try:
                        self.on_crash('{0!r} crashed: {1!r}', self.name, exc)
                        self._set_stopped()
                    finally:
                        os._exit(1)  # exiting by normal means won't work
        finally:
            self._set_stopped()

    def _set_stopped(self):
        try:
            self._is_stopped.set()
        except TypeError:  # pragma: no cover
            # we lost the race at interpreter shutdown,
            # so gc collected built-in modules.
            pass

    def stop(self):
        """Graceful shutdown."""
        self._is_shutdown.set()
        self._is_stopped.wait()
        if self.is_alive():
            self.join(TIMEOUT_MAX)

try:
    from greenlet import getcurrent as get_ident
except ImportError:  # pragma: no cover
    try:
        from thread import get_ident  # noqa
    except ImportError:  # pragma: no cover
        try:
            from dummy_thread import get_ident  # noqa
        except ImportError:  # pragma: no cover
            from _thread import get_ident  # noqa


def release_local(local):
    """Releases the contents of the local for the current context.
    This makes it possible to use locals without a manager.

    Example::

        >>> loc = Local()
        >>> loc.foo = 42
        >>> release_local(loc)
        >>> hasattr(loc, 'foo')
        False

    With this function one can release :class:`Local` objects as well
    as :class:`StackLocal` objects.  However it is not possible to
    release data held by proxies that way, one always has to retain
    a reference to the underlying local object in order to be able
    to release it.

    .. versionadded:: 0.6.1
    """
    local.__release_local__()


class Local(object):
    __slots__ = ('__storage__', '__ident_func__')

    def __init__(self):
        object.__setattr__(self, '__storage__', {})
        object.__setattr__(self, '__ident_func__', get_ident)

    def __iter__(self):
        return iter(self.__storage__.items())

    def __call__(self, proxy):
        """Create a proxy for a name."""
        return Proxy(self, proxy)

    def __release_local__(self):
        self.__storage__.pop(self.__ident_func__(), None)

    def __getattr__(self, name):
        try:
            return self.__storage__[self.__ident_func__()][name]
        except KeyError:
            raise AttributeError(name)

    def __setattr__(self, name, value):
        ident = self.__ident_func__()
        storage = self.__storage__
        try:
            storage[ident][name] = value
        except KeyError:
            storage[ident] = {name: value}

    def __delattr__(self, name):
        try:
            del self.__storage__[self.__ident_func__()][name]
        except KeyError:
            raise AttributeError(name)


class _LocalStack(object):
    """This class works similar to a :class:`Local` but keeps a stack
    of objects instead.  This is best explained with an example::

        >>> ls = LocalStack()
        >>> ls.push(42)
        >>> ls.top
        42
        >>> ls.push(23)
        >>> ls.top
        23
        >>> ls.pop()
        23
        >>> ls.top
        42

    They can be force released by using a :class:`LocalManager` or with
    the :func:`release_local` function but the correct way is to pop the
    item from the stack after using.  When the stack is empty it will
    no longer be bound to the current context (and as such released).

    By calling the stack without arguments it returns a proxy that
    resolves to the topmost item on the stack.

    """

    def __init__(self):
        self._local = Local()

    def __release_local__(self):
        self._local.__release_local__()

    def _get__ident_func__(self):
        return self._local.__ident_func__

    def _set__ident_func__(self, value):
        object.__setattr__(self._local, '__ident_func__', value)
    __ident_func__ = property(_get__ident_func__, _set__ident_func__)
    del _get__ident_func__, _set__ident_func__

    def __call__(self):
        def _lookup():
            rv = self.top
            if rv is None:
                raise RuntimeError('object unbound')
            return rv
        return Proxy(_lookup)

    def push(self, obj):
        """Pushes a new item to the stack"""
        rv = getattr(self._local, 'stack', None)
        if rv is None:
            self._local.stack = rv = []
        rv.append(obj)
        return rv

    def pop(self):
        """Removes the topmost item from the stack, will return the
        old value or `None` if the stack was already empty.
        """
        stack = getattr(self._local, 'stack', None)
        if stack is None:
            return None
        elif len(stack) == 1:
            release_local(self._local)
            return stack[-1]
        else:
            return stack.pop()

    @property
    def stack(self):
        """get_current_worker_task uses this to find
        the original task that was executed by the worker."""
        stack = getattr(self._local, 'stack', None)
        if stack is not None:
            return stack
        return []

    @property
    def top(self):
        """The topmost item on the stack.  If the stack is empty,
        `None` is returned.
        """
        try:
            return self._local.stack[-1]
        except (AttributeError, IndexError):
            return None


class LocalManager(object):
    """Local objects cannot manage themselves. For that you need a local
    manager.  You can pass a local manager multiple locals or add them
    later by appending them to `manager.locals`.  Everytime the manager
    cleans up it, will clean up all the data left in the locals for this
    context.

    The `ident_func` parameter can be added to override the default ident
    function for the wrapped locals.

    """

    def __init__(self, locals=None, ident_func=None):
        if locals is None:
            self.locals = []
        elif isinstance(locals, Local):
            self.locals = [locals]
        else:
            self.locals = list(locals)
        if ident_func is not None:
            self.ident_func = ident_func
            for local in self.locals:
                object.__setattr__(local, '__ident_func__', ident_func)
        else:
            self.ident_func = get_ident

    def get_ident(self):
        """Return the context identifier the local objects use internally
        for this context.  You cannot override this method to change the
        behavior but use it to link other context local objects (such as
        SQLAlchemy's scoped sessions) to the Werkzeug locals."""
        return self.ident_func()

    def cleanup(self):
        """Manually clean up the data in the locals for this context.

        Call this at the end of the request or use `make_middleware()`.

        """
        for local in self.locals:
            release_local(local)

    def __repr__(self):
        return '<{0} storages: {1}>'.format(
            self.__class__.__name__, len(self.locals))


class _FastLocalStack(threading.local):

    def __init__(self):
        self.stack = []
        self.push = self.stack.append
        self.pop = self.stack.pop

    @property
    def top(self):
        try:
            return self.stack[-1]
        except (AttributeError, IndexError):
            return None

if _detect_environment() == 'default' and not USE_PURE_LOCALS:
    LocalStack = _FastLocalStack
else:
    # - See #706
    # since each thread has its own greenlet we can just use those as
    # identifiers for the context.  If greenlets are not available we
    # fall back to the  current thread ident.
    LocalStack = _LocalStack  # noqa<|MERGE_RESOLUTION|>--- conflicted
+++ resolved
@@ -20,35 +20,13 @@
 USE_PURE_LOCALS = os.environ.get('USE_PURE_LOCALS')
 
 
-<<<<<<< HEAD
-class bgThread(threading.Thread):
-=======
 try:
     TIMEOUT_MAX = threading.TIMEOUT_MAX
 except AttributeError:
     TIMEOUT_MAX = 1e10  # noqa
 
 
-class Event(_Event):
-
-    if not hasattr(_Event, 'is_set'):     # pragma: no cover
-        is_set = _Event.isSet
-
-
-class Thread(_Thread):
-
-    if not hasattr(_Thread, 'is_alive'):  # pragma: no cover
-        is_alive = _Thread.isAlive
-
-    if not hasattr(_Thread, 'daemon'):    # pragma: no cover
-        daemon = property(_Thread.isDaemon, _Thread.setDaemon)
-
-    if not hasattr(_Thread, 'name'):      # pragma: no cover
-        name = property(_Thread.getName, _Thread.setName)
-
-
-class bgThread(Thread):
->>>>>>> c599c8ba
+class bgThread(threading.Thread):
 
     def __init__(self, name=None, **kwargs):
         super(bgThread, self).__init__()
